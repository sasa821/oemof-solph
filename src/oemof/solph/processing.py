# -*- coding: utf-8 -*-

"""Modules for providing a convenient data structure for solph results.

Information about the possible usage is provided within the examples.

SPDX-FileCopyrightText: Uwe Krien <krien@uni-bremen.de>
SPDX-FileCopyrightText: Simon Hilpert
SPDX-FileCopyrightText: Cord Kaldemeyer
SPDX-FileCopyrightText: Stephan Günther
SPDX-FileCopyrightText: henhuy

SPDX-License-Identifier: MIT

"""

import sys
from itertools import groupby

import pandas as pd
<<<<<<< HEAD
from pyomo.core.base.piecewise import _PiecewiseData
=======
from oemof.network.network import Node
>>>>>>> df2514c2
from pyomo.core.base.var import Var

from oemof.solph.helpers import flatten


def get_tuple(x):
    """
    Get oemof tuple within iterable or create it.

    Tuples from Pyomo are of type `(n, n, int)`, `(n, n)` and `(n, int)`.
    For single nodes `n` a tuple with one object `(n,)` is created.
    """
    for i in x:
        if isinstance(i, tuple):
            return i
        elif issubclass(type(i), Node):
            return i,

    # for standalone variables, x is used as identifying tuple
    if isinstance(x, tuple):
        return x


def get_timestep(x):
    """
    Get the timestep from oemof tuples.

    The timestep from tuples `(n, n, int)`, `(n, n)`, `(n, int)` and (n,)
    is fetched as the last element. For time-independent data (scalars)
    zero ist returned.
    """
    if all(issubclass(type(n), Node) for n in x):
        return 0
    else:
        return x[-1]


def remove_timestep(x):
    """
    Remove the timestep from oemof tuples.

    The timestep is removed from tuples of type `(n, n, int)` and `(n, int)`.
    """
    if all(issubclass(type(n), Node) for n in x):
        return x
    else:
        return x[:-1]


def create_dataframe(om):
    """
    Create a result dataframe with all optimization data.

    Results from Pyomo are written into pandas DataFrame where separate columns
    are created for the variable index e.g. for tuples of the flows and
    components or the timesteps.
    """
    # get all pyomo variables including their block
    block_vars = list(set([
        bv.parent_component() for bv in om.component_data_objects(Var)]))

    var_dict = {}
    for bv in block_vars:
        if isinstance(bv.parent_block(), _PiecewiseData):
            for i in getattr(bv, '_index'):
                key = (
                    str(bv.parent_block()).split('.')[0],
                    str(bv).split('.')[-1] + '_' + str(i),
                    bv[i].parent_block().index())
                value = bv[i].value
                var_dict[key] = value
        else:
            for i in getattr(bv, '_index'):
                key = (
                    str(bv).split('.')[0],
                    str(bv).split('.')[-1],
                    i)
                value = bv[i].value
                var_dict[key] = value

    # use this to create a pandas dataframe
    df = pd.DataFrame(list(var_dict.items()), columns=['pyomo_tuple', 'value'])
    df['variable_name'] = df['pyomo_tuple'].str[1]

    # adapt the dataframe by separating tuple data into columns depending
    # on which dimension the variable/parameter has (scalar/sequence).
    # columns for the oemof tuple and timestep are created
    df['oemof_tuple'] = df['pyomo_tuple'].map(get_tuple)
    df = df[df['oemof_tuple'].map(lambda x: x is not None)]
    df['timestep'] = df['oemof_tuple'].map(get_timestep)
    df['oemof_tuple'] = df['oemof_tuple'].map(remove_timestep)

    # order the data by oemof tuple and timestep
    df = df.sort_values(['oemof_tuple', 'timestep'], ascending=[True, True])

    # drop empty decision variables
    df = df.dropna(subset=['value'])

    return df


def results(om):
    """
    Create a result dictionary from the result DataFrame.

    Results from Pyomo are written into a dictionary of pandas objects where
    a Series holds all scalar values and a dataframe all sequences for nodes
    and flows.
    The dictionary is keyed by the nodes e.g. `results[idx]['scalars']`
    and flows e.g. `results[n, n]['sequences']`.
    """
    df = create_dataframe(om)

    # create a dict of dataframes keyed by oemof tuples
    df_dict = {k if len(k) > 1 else (k[0], None):
               v[['timestep', 'variable_name', 'value']]
               for k, v in df.groupby('oemof_tuple')}

    # create final result dictionary by splitting up the dataframes in the
    # dataframe dict into a series for scalar data and dataframe for sequences
    result = {}
    for k in df_dict:
        df_dict[k].set_index('timestep', inplace=True)
        df_dict[k] = df_dict[k].pivot(columns='variable_name', values='value')
        try:
            df_dict[k].index = om.es.timeindex
        except ValueError as e:
            msg = ("\nFlow: {0}-{1}. This could be caused by NaN-values in"
                   " your input data.")
            raise type(e)(str(e) + msg.format(k[0].label, k[1].label)
                          ).with_traceback(sys.exc_info()[2])
        try:
            condition = df_dict[k].isnull().any()
            scalars = df_dict[k].loc[:, condition].dropna().iloc[0]
            sequences = df_dict[k].loc[:, ~condition]
            result[k] = {'scalars': scalars, 'sequences': sequences}
        except IndexError:
            error_message = ('Cannot access index on result data. ' +
                             'Did the optimization terminate' +
                             ' without errors?')
            raise IndexError(error_message)

    # add dual variables for bus constraints
    if om.dual is not None:
        grouped = groupby(sorted(om.Bus.balance.iterkeys()), lambda p: p[0])
        for bus, timesteps in grouped:
            duals = [om.dual[om.Bus.balance[bus, t]] for _, t in timesteps]
            df = pd.DataFrame({'duals': duals}, index=om.es.timeindex)
            if (bus, None) not in result.keys():
                result[(bus, None)] = {
                    'sequences': df, 'scalars': pd.Series(dtype=float)}
            else:
                result[(bus, None)]['sequences']['duals'] = duals

    return result


def convert_keys_to_strings(result, keep_none_type=False):
    """
    Convert the dictionary keys to strings.

    All (tuple) keys of the result object e.g. results[(pp1, bus1)] are
    converted into strings that represent the object labels
    e.g. results[('pp1','bus1')].
    """
    if keep_none_type:
        converted = {
            tuple([str(e) if e is not None else None for e in k])
            if isinstance(k, tuple)
            else str(k) if k is not None else None: v
            for k, v in result.items()
        }
    else:
        converted = {
            tuple(map(str, k))
            if isinstance(k, tuple)
            else str(k): v
            for k, v in result.items()
        }
    return converted


def meta_results(om, undefined=False):
    """
    Fetch some meta data from the Solver. Feel free to add more keys.

    Valid keys of the resulting dictionary are: 'objective', 'problem',
    'solver'.

    om : oemof.solph.Model
        A solved Model.
    undefined : bool
        By default (False) only defined keys can be found in the dictionary.
        Set to True to get also the undefined keys.

    Returns
    -------
    dict
    """
    meta_res = {'objective': om.objective()}

    for k1 in ['Problem', 'Solver']:
        k1 = k1.lower()
        meta_res[k1] = {}
        for k2, v2 in om.es.results[k1][0].items():
            try:
                if str(om.es.results[k1][0][k2]) == '<undefined>':
                    if undefined:
                        meta_res[k1][k2] = str(
                            om.es.results[k1][0][k2])
                else:
                    meta_res[k1][k2] = om.es.results[k1][0][k2]
            except TypeError:
                if undefined:
                    msg = "Cannot fetch meta results of type {0}"
                    meta_res[k1][k2] = msg.format(
                        type(om.es.results[k1][0][k2]))

    return meta_res


def __separate_attrs(system, get_flows=False, exclude_none=True):
    """
    Create a dictionary with flow scalars and series.

    The dictionary is structured with flows as tuples and nested dictionaries
    holding the scalars and series e.g.
    {(node1, node2): {'scalars': {'attr1': scalar, 'attr2': 'text'},
    'sequences': {'attr1': iterable, 'attr2': iterable}}}

    om : A solved oemof.solph.Model.

    Returns
    -------
    dict
    """
    def detect_scalars_and_sequences(com):
        com_data = {'scalars': {}, 'sequences': {}}

        exclusions = ('__', '_', 'registry', 'inputs', 'outputs',
                      'register',
                      'Label', 'from_object', 'input', 'output',
                      'constraint_group')
        attrs = [i for i in dir(com)
                 if not (callable(i) or i.startswith(exclusions))]

        for a in attrs:
            attr_value = getattr(com, a)

            # Iterate trough investment and add scalars and sequences with
            # "investment" prefix to component data:
            if attr_value.__class__.__name__ == 'Investment':
                invest_data = detect_scalars_and_sequences(attr_value)
                com_data['scalars'].update(
                    {
                        'investment_' + str(k): v
                        for k, v in invest_data['scalars'].items()
                     }
                )
                com_data['sequences'].update(
                    {
                        'investment_' + str(k): v
                        for k, v in invest_data['sequences'].items()
                    }
                )
                continue

            if isinstance(attr_value, str):
                com_data['scalars'][a] = attr_value
                continue

            # If the label is a tuple it is iterable, therefore it should be
            # converted to a string. Otherwise it will be a sequence.
            if a == 'label':
                attr_value = str(attr_value)

            # check if attribute is iterable
            # see: https://stackoverflow.com/questions/1952464/
            # in-python-how-do-i-determine-if-an-object-is-iterable
            try:
                _ = (e for e in attr_value)
                com_data['sequences'][a] = attr_value
            except TypeError:
                com_data['scalars'][a] = attr_value

        com_data['sequences'] = flatten(com_data['sequences'])
        move_undetected_scalars(com_data)
        if exclude_none:
            remove_nones(com_data)

        com_data = {
            'scalars': pd.Series(com_data['scalars']),
            'sequences': pd.DataFrame(com_data['sequences'])
        }
        return com_data

    def move_undetected_scalars(com):
        for ckey, value in list(com['sequences'].items()):
            if isinstance(value, str):
                com['scalars'][ckey] = value
                del com['sequences'][ckey]
                continue
            try:
                _ = (e for e in value)
            except TypeError:
                com['scalars'][ckey] = value
                del com['sequences'][ckey]
            else:
                try:
                    if not value.default_changed:
                        com['scalars'][ckey] = value.default
                        del com['sequences'][ckey]
                except AttributeError:
                    pass

    def remove_nones(com):
        for ckey, value in list(com['scalars'].items()):
            if value is None:
                del com['scalars'][ckey]
        for ckey, value in list(com['sequences'].items()):
            if (
                    len(value) == 0 or
                    value[0] is None
            ):
                del com['sequences'][ckey]

    # Check if system is es or om:
    if system.__class__.__name__ == 'EnergySystem':
        components = system.flows() if get_flows else system.nodes
    else:
        components = system.flows if get_flows else system.es.nodes

    data = {}
    for com_key in components:
        component = components[com_key] if get_flows else com_key
        component_data = detect_scalars_and_sequences(component)
        comkey = com_key if get_flows else (com_key, None)
        data[comkey] = component_data
    return data


def parameter_as_dict(system, exclude_none=True):
    """
    Create a result dictionary containing node parameters.

    Results are written into a dictionary of pandas objects where
    a Series holds all scalar values and a dataframe all sequences for nodes
    and flows.
    The dictionary is keyed by flows (n, n) and nodes (n, None), e.g.
    `parameter[(n, n)]['sequences']` or `parameter[(n, n)]['scalars']`.

    Parameters
    ----------
    system: energy_system.EnergySystem
        A populated energy system.
    exclude_none: bool
        If True, all scalars and sequences containing None values are excluded

    Returns
    -------
    dict: Parameters for all nodes and flows
    """

    flow_data = __separate_attrs(system, True, exclude_none)
    node_data = __separate_attrs(system, False, exclude_none)

    flow_data.update(node_data)
    return flow_data<|MERGE_RESOLUTION|>--- conflicted
+++ resolved
@@ -18,11 +18,8 @@
 from itertools import groupby
 
 import pandas as pd
-<<<<<<< HEAD
+from oemof.network.network import Node
 from pyomo.core.base.piecewise import _PiecewiseData
-=======
-from oemof.network.network import Node
->>>>>>> df2514c2
 from pyomo.core.base.var import Var
 
 from oemof.solph.helpers import flatten
