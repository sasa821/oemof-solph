# -*- coding: utf-8 -*-

"""
This is a collection of helper functions which work on their own and can be
used by various classes. If there are too many helper-functions, they will
be sorted in different modules.

SPDX-FileCopyrightText: Uwe Krien <krien@uni-bremen.de>
SPDX-FileCopyrightText: Caroline Möller
SPDX-FileCopyrightText: henhuy
SPDX-FileCopyrightText: gplssm
SPDX-FileCopyrightText: Stephan Günther
SPDX-FileCopyrightText: elisapap

SPDX-License-Identifier: MIT

"""

import os
<<<<<<< HEAD
from collections import MutableMapping

import pandas as pd
=======
from collections.abc import MutableMapping
>>>>>>> e780c3fc


def get_basic_path():
    """Returns the basic oemof path and creates it if necessary.
    The basic path is the '.oemof' folder in the $HOME directory.
    """
    basicpath = os.path.join(os.path.expanduser("~"), ".oemof")
    if not os.path.isdir(basicpath):
        os.mkdir(basicpath)
    return basicpath


def extend_basic_path(subfolder):
    """Returns a path based on the basic oemof path and creates it if
    necessary. The subfolder is the name of the path extension.
    """
    extended_path = os.path.join(get_basic_path(), subfolder)
    if not os.path.isdir(extended_path):
        os.mkdir(extended_path)
    return extended_path


def flatten(d, parent_key="", sep="_"):
    """
    Flatten dictionary by compressing keys.

    See: https://stackoverflow.com/questions/6027558/
         flatten-nested-python-dictionaries-compressing-keys

    d : dictionary
    sep : separator for flattening keys

    Returns
    -------
    dict
    """
    items = []
    for k, v in d.items():
        new_key = parent_key + sep + str(k) if parent_key else str(k)
        if isinstance(v, MutableMapping):
            items.extend(flatten(v, new_key, sep=sep).items())
        else:
            items.append((new_key, v))
<<<<<<< HEAD
    return dict(items)


def calculate_timeincrement(timeindex, fill_value=None):
    """
    Calculates timeincrement for `timeindex`

    Parameters
    ----------
    timeindex: pd.DatetimeIndex
        timeindex of energysystem
    fill_value: numerical
        timeincrement for first timestep in hours
    """
    if isinstance(timeindex, pd.DatetimeIndex) and \
        (fill_value and isinstance(fill_value, pd.Timedelta) or
         fill_value is None):
        if len(set(timeindex)) != len(timeindex):
            raise IndexError("No equal DatetimeIndex allowed!")
        timeindex = timeindex.to_series()
        timeindex_sorted = timeindex.sort_values()
        if fill_value:
            timeincrement = timeindex_sorted.diff().fillna(value=fill_value)
        else:
            timeincrement = timeindex_sorted.diff().fillna(method='bfill')
        timeincrement_sec = timeincrement.map(dt.timedelta.total_seconds)
        timeincrement_hourly = list(timeincrement_sec.map(
                                    lambda x: x/3600))
        timeincrement = timeincrement_hourly
        return timeincrement
    else:
        raise AttributeError(
            "'timeindex' must be of type 'DatetimeIndex' and " +
            "'fill_value' of type 'Timedelta'.")
=======
    return dict(items)
>>>>>>> e780c3fc
<|MERGE_RESOLUTION|>--- conflicted
+++ resolved
@@ -17,13 +17,8 @@
 """
 
 import os
-<<<<<<< HEAD
-from collections import MutableMapping
-
+from collections.abc import MutableMapping
 import pandas as pd
-=======
-from collections.abc import MutableMapping
->>>>>>> e780c3fc
 
 
 def get_basic_path():
@@ -67,7 +62,6 @@
             items.extend(flatten(v, new_key, sep=sep).items())
         else:
             items.append((new_key, v))
-<<<<<<< HEAD
     return dict(items)
 
 
@@ -101,7 +95,4 @@
     else:
         raise AttributeError(
             "'timeindex' must be of type 'DatetimeIndex' and " +
-            "'fill_value' of type 'Timedelta'.")
-=======
-    return dict(items)
->>>>>>> e780c3fc
+            "'fill_value' of type 'Timedelta'.")