--- conflicted
+++ resolved
@@ -19,12 +19,7 @@
 
     Parameters
     ----------
-<<<<<<< HEAD
     method : {'scale_profile_csv', 'scale_profile_db', 'scale_entsoe', 'calculate_profile'}
-=======
-    method : 'scale_profile_csv', scale_profile_db',
-        scale_entsoe', calculate_profile', required
->>>>>>> 90dc08dd
         Method to calculate the demand for your region.
         Explanation:
 
@@ -74,27 +69,13 @@
             value. Calculating the demand from statistic data for the whole
             region can be an option for further development.
 
-<<<<<<< HEAD
-        ann_el_demand_per_sector : list of dictionaries
+        ann_el_demand_per_sector : dictionary
             Required for a `method` value of `'calculate_profile'`.
 
-            Specification of annual electric demand and the corresponding
-            standard load profile type (selp_type) for every sector, e.g.::
-
-                ann_el_demand_per_sector = [
-                    {'ann_el_demand': int or None,
-                     'selp_type: {'h0', 'g0', 'g1', 'g2', 'g3', 'g4', 'g5',
-                                  'g6', 'i0'}},
-                                  ...]
-
-            If ann_el_demand is None, more parameters to calculate the demand
-=======
-    calculate_profile :
-        ann_el_demand_per_sector : dictionary
             Specification of annual electric demand and the corresponding
             standard load profile type (selp_type) for every sector. Dictionary
             is structured as follows. Key defining the sector is followed by
-            value that can be int, float, None or can be omitted, e.g.
+            value that can be int, float, None or can be omitted, e.g.:
 
             .. code-block:: python
 
@@ -106,8 +87,7 @@
                     'g6': int,
                     'i0': int}
 
-            if ann_el_demand is None, more parameters to calculate the demand
->>>>>>> 90dc08dd
+            If ann_el_demand is None, more parameters to calculate the demand
             are necessary: (works so far only if ann_el_demand for every or
             no sector is specified)
 
@@ -117,7 +97,9 @@
         ann_el_demand_per_person : list of dictionaries
             Specification of the annual electric demand for one household
             according to the household type (from single to four-person
-            households), e.g.::
+            households), e.g.:
+
+            .. code-block:: python
 
                 ann_el_demand_per_person = [
                     {'ann_el_demand': int,
@@ -126,7 +108,9 @@
 
         household_structure : list of dictionaries
             Number of people living in every household type. Specification
-            for your region, e.g.::
+            for your region, e.g.:
+
+            .. code-block:: python
 
                 household_structure = [
                     {household_members': int,
