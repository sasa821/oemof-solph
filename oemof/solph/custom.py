# -*- coding: utf-8 -*-

"""This module is designed to hold custom components with their classes and
associated individual constraints (blocks) and groupings. Therefore this
module holds the class definition and the block directly located by each other.

This file is part of project oemof (github.com/oemof/oemof). It's copyrighted
by the contributors recorded in the version control history of the file,
available from its original location oemof/oemof/solph/custom.py

SPDX-License-Identifier: MIT
"""


from pyomo.core.base.block import SimpleBlock
from pyomo.environ import (Binary, Set, NonNegativeReals, Var, Constraint,
<<<<<<< HEAD
                           BuildAction, Reals)
=======
                           BuildAction, Expression)
>>>>>>> 2c88de64
import logging

from oemof.solph.network import Bus, Transformer, Flow, Sink
from oemof.solph.plumbing import sequence






class ElectricalBus(Bus):
    r"""A electrical bus object. Every node has to be connected to Bus. This
    Bus is used in combination with ElectricalLine objects for linear optimal
    power flow (lopf) calculations.

    Parameters
    ----------
    slack: boolean
        If True Bus is slack bus for network
    v_max: numeric
        Maximum value of voltage angle at electrical bus
    v_min: numeric
        Mininum value of voltag angle at electrical bus

    Note: This component is experimental. Use it with care.

    Notes
    -----
    The following sets, variables, constraints and objective parts are created
     * :py:class:`~oemof.solph.blocks.Bus`
    The objects are also used inside:
     * :py:class:`~oemof.solph.custom.ElectricalLine`

    """

    def __init__(self, *args, **kwargs):
        super().__init__(*args, **kwargs)
        self.slack = kwargs.get('slack', False)
        self.v_max = kwargs.get('v_max', 1000)
        self.v_min = kwargs.get('v_min', -1000)


class ElectricalLine(Flow):
    r"""An ElectricalLine to be used in linear optimal power flow calculations.
    based on angle formulation. Check out the Notes below before using this
    component!

    Parameters
    ----------
    reactance : float or array of floats
        Reactance of the line to be modelled

    Note: This component is experimental. Use it with care.

    Notes
    -----
    * To use this object the connected buses need to be of the type
      :py:class:`~oemof.solph.custom.ElectricalBus`.
    * It does not work together with flows that have set the attr.`nonconvex`,
      i.e. unit commitment constraints are not possible
    * Input and output of this component are set equal, therefore just use
      either only the input or the output to parameterize.
    * Default attribute `min` of in/outflows is overwritten by -1 if not set
      differently by the user

    The following sets, variables, constraints and objective parts are created
     * :py:class:`~oemof.solph.custom.ElectricalLineBlock`

    """
    def __init__(self, *args, **kwargs):
        super().__init__(*args, **kwargs)
        self.reactance = sequence(kwargs.get('reactance', 0.00001))

        # set input / output flow values to -1 by default if not set by user
        if self.nonconvex is not None:
            raise ValueError(
                ("Attribute `nonconvex` must be None for " +
                 "component `ElectricalLine` from {} to {}!").format(
                    self.input, self.output))
        if self.min is None:
            self.min = -1
        # to be used in grouping for all bidi flows
        self.bidirectional = True

    def constraint_group(self):
        return ElectricalLineBlock


class ElectricalLineBlock(SimpleBlock):
    r"""Block for the linear relation of nodes with type
    class:`.ElectricalLine`

    Note: This component is experimental. Use it with care.

    **The following constraints are created:**

    Linear relation :attr:`om.ElectricalLine.electrical_flow[n,t]`
        .. math::
            flow(n, o, t) =  1 / reactance(n, t) \\cdot ()
            voltage_angle(i(n), t) - volatage_angle(o(n), t), \\
            \forall t \\in \\textrm{TIMESTEPS}, \\
            \forall n \\in \\textrm{ELECTRICAL\_LINES}.

    TODO: Add equate constraint of flows

    **The following variable are created:**

    TODO: Add voltage angle variable

    TODO: Add fix slack bus voltage angle to zero constraint / bound

    TODO: Add tests
    """

    CONSTRAINT_GROUP = True

    def __init__(self, *args, **kwargs):
        super().__init__(*args, **kwargs)

    def _create(self, group=None):
        """ Creates the linear constraint for the class:`ElectricalLine`
        block.

        Parameters
        ----------
        group : list
            List of oemof.solph.ElectricalLine (eline) objects for which
            the linear relation of inputs and outputs is created
            e.g. group = [eline1, eline2, ...]. The components inside the
            list need to hold a attribute `reactance` of type Sequence
            containing the reactance of the line.
        """
        if group is None:
            return None

        m = self.parent_block()

        # create voltage angle variables
        self.ELECTRICAL_BUSES = Set(initialize=[n for n in m.es.nodes
                                    if isinstance(n, ElectricalBus)])

        def _voltage_angle_bounds(block, b, t):
            return b.v_min, b.v_max
        self.voltage_angle = Var(self.ELECTRICAL_BUSES, m.TIMESTEPS,
                                 bounds=_voltage_angle_bounds)

        if True not in [b.slack for b in self.ELECTRICAL_BUSES]:
            # TODO: Make this robust to select the same slack bus for
            # the same problems
            bus = [b for b in self.ELECTRICAL_BUSES][0]
            logging.info(
                "No slack bus set,setting bus {0} as slack bus".format(
                    bus.label))
            bus.slack = True

        def _voltage_angle_relation(block):
            for t in m.TIMESTEPS:
                for n in group:
                    if n.input.slack is True:
                        self.voltage_angle[n.output, t].value = 0
                        self.voltage_angle[n.output, t].fix()
                    try:
                        lhs = m.flow[n.input, n.output, t]
                        rhs = 1 / n.reactance[t] * (
                            self.voltage_angle[n.input, t] -
                            self.voltage_angle[n.output, t])
                    except:
                        raise ValueError("Error in constraint creation",
                                         "of node {}".format(n.label))
                    block.electrical_flow.add((n, t), (lhs == rhs))

        self.electrical_flow = Constraint(group, m.TIMESTEPS, noruleinit=True)

        self.electrical_flow_build = BuildAction(
                                         rule=_voltage_angle_relation)


class Link(Transformer):
    """A Link object with 1...2 inputs and 1...2 outputs.

    Parameters
    ----------
    conversion_factors : dict
        Dictionary containing conversion factors for conversion of each flow.
        Keys are the connected tuples (input, output) bus objects.
        The dictionary values can either be a scalar or a sequence with length
        of time horizon for simulation.

    Note: This component is experimental. Use it with care.

    Notes
    -----
    The sets, variables, constraints and objective parts are created
     * :py:class:`~oemof.solph.custom.LinkBlock`

    Examples
    --------

    >>> from oemof import solph
    >>> bel0 = solph.Bus(label="el0")
    >>> bel1 = solph.Bus(label="el1")

    >>> link = solph.custom.Link(
    ...    label="transshipment_link",
    ...    inputs={bel0: solph.Flow(), bel1: solph.Flow()},
    ...    outputs={bel0: solph.Flow(), bel1: solph.Flow()},
    ...    conversion_factors={(bel0, bel1): 0.92, (bel1, bel0): 0.99})
    >>> print(sorted([x[1][5] for x in link.conversion_factors.items()]))
    [0.92, 0.99]

    >>> type(link)
    <class 'oemof.solph.custom.Link'>

    >>> sorted([str(i) for i in link.inputs])
    ['el0', 'el1']

    >>> link.conversion_factors[(bel0, bel1)][3]
    0.92
    """
    def __init__(self, *args, **kwargs):
        super().__init__(*args, **kwargs)

        if len(self.inputs) > 2 or len(self.outputs) > 2:
            raise ValueError("Component `Link` must not have more than \
                             2 inputs and 2 outputs!")

        self.conversion_factors = {
            k: sequence(v)
            for k, v in kwargs.get('conversion_factors', {}).items()}

    def constraint_group(self):
        return LinkBlock


class LinkBlock(SimpleBlock):
    r"""Block for the relation of nodes with type
    :class:`~oemof.solph.custom.Link`

    Note: This component is experimental. Use it with care.

    **The following constraints are created:**

    TODO: Add description for constraints
    TODO: Add tests

    """
    CONSTRAINT_GROUP = True

    def __init__(self, *args, **kwargs):
        super().__init__(*args, **kwargs)

    def _create(self, group=None):
        """ Creates the relation for the class:`Link`.

        Parameters
        ----------
        group : list
            List of oemof.solph.custom.Link objects for which
            the relation of inputs and outputs is createdBuildAction
            e.g. group = [link1, link2, link3, ...]. The components inside
            the list need to hold an attribute `conversion_factors` of type
            dict containing the conversion factors for all inputs to outputs.
        """
        if group is None:
            return None

        m = self.parent_block()

        all_conversions = {}
        for n in group:
            all_conversions[n] = {
                            k: v for k, v in n.conversion_factors.items()}

        def _input_output_relation(block):
            for t in m.TIMESTEPS:
                for n, conversion in all_conversions.items():
                    for cidx, c in conversion.items():
                        try:
                            expr = (m.flow[n, cidx[1], t] ==
                                    c[t] * m.flow[cidx[0], n, t])
                        except ValueError:
                            raise ValueError(
                                "Error in constraint creation",
                                "from: {0}, to: {1}, via: {3}".format(
                                    cidx[0], cidx[1], n))
                        block.relation.add((n, cidx[0], cidx[1], t), (expr))

        self.relation = Constraint(
            [(n, cidx[0], cidx[1], t)
             for t in m.TIMESTEPS
             for n, conversion in all_conversions.items()
             for cidx, c in conversion.items()], noruleinit=True)
        self.relation_build = BuildAction(rule=_input_output_relation)


class GenericCAES(Transformer):
    """
    Component `GenericCAES` to model arbitrary compressed air energy storages.

    The full set of equations is described in:
    Kaldemeyer, C.; Boysen, C.; Tuschy, I.
    A Generic Formulation of Compressed Air Energy Storage as
    Mixed Integer Linear Program – Unit Commitment of Specific
    Technical Concepts in Arbitrary Market Environments
    Materials Today: Proceedings 00 (2018) 0000–0000
    [currently in review]

    Parameters
    ----------
    electrical_input : dict
        Dictionary with key-value-pair of `oemof.Bus` and `oemof.Flow` object
        for the electrical input.
    fuel_input : dict
        Dictionary with key-value-pair of `oemof.Bus` and `oemof.Flow` object
        for the fuel input.
    electrical_output : dict
        Dictionary with key-value-pair of `oemof.Bus` and `oemof.Flow` object
        for the electrical output.

    Note: This component is experimental. Use it with care.

    Notes
    -----
    The following sets, variables, constraints and objective parts are created
     * :py:class:`~oemof.solph.blocks.GenericCAES`

    TODO: Add description for constraints. See referenced paper until then!

    Examples
    --------

    >>> from oemof import solph
    >>> bel = solph.Bus(label='bel')
    >>> bth = solph.Bus(label='bth')
    >>> bgas = solph.Bus(label='bgas')
    >>> # dictionary with parameters for a specific CAES plant
    >>> concept = {
    ...    'cav_e_in_b': 0,
    ...    'cav_e_in_m': 0.6457267578,
    ...    'cav_e_out_b': 0,
    ...    'cav_e_out_m': 0.3739636077,
    ...    'cav_eta_temp': 1.0,
    ...    'cav_level_max': 211.11,
    ...    'cmp_p_max_b': 86.0918959849,
    ...    'cmp_p_max_m': 0.0679999932,
    ...    'cmp_p_min': 1,
    ...    'cmp_q_out_b': -19.3996965679,
    ...    'cmp_q_out_m': 1.1066036114,
    ...    'cmp_q_tes_share': 0,
    ...    'exp_p_max_b': 46.1294016678,
    ...    'exp_p_max_m': 0.2528340303,
    ...    'exp_p_min': 1,
    ...    'exp_q_in_b': -2.2073411014,
    ...    'exp_q_in_m': 1.129249765,
    ...    'exp_q_tes_share': 0,
    ...    'tes_eta_temp': 1.0,
    ...    'tes_level_max': 0.0}
    >>> # generic compressed air energy storage (caes) plant
    >>> caes = solph.custom.GenericCAES(
    ...    label='caes',
    ...    electrical_input={bel: solph.Flow()},
    ...    fuel_input={bgas: solph.Flow()},
    ...    electrical_output={bel: solph.Flow()},
    ...    params=concept, fixed_costs=0)
    >>> type(caes)
    <class 'oemof.solph.custom.GenericCAES'>
    """

    def __init__(self, *args, **kwargs):

        super().__init__(*args, **kwargs)

        self.electrical_input = kwargs.get('electrical_input')
        self.fuel_input = kwargs.get('fuel_input')
        self.electrical_output = kwargs.get('electrical_output')
        self.params = kwargs.get('params')

        # map specific flows to standard API
        self.inputs.update(kwargs.get('electrical_input'))
        self.inputs.update(kwargs.get('fuel_input'))
        self.outputs.update(kwargs.get('electrical_output'))

    def constraint_group(self):
        return GenericCAESBlock


class GenericCAESBlock(SimpleBlock):
    r"""Block for nodes of class:`.GenericCAES`.

    Note: This component is experimental. Use it with care.

    **The following constraints are created:**

    .. _GenericCAES-equations:

    .. math::
        &
        (1) \qquad P_{cmp}(t) = electrical\_input (t)
            \quad \forall t \in T \\
        &
        (2) \qquad P_{cmp\_max}(t) = m_{cmp\_max} \cdot CAS_{fil}(t-1)
            + b_{cmp\_max}
            \quad \forall t \in\left[1, t_{max}\right] \\
        &
        (3) \qquad P_{cmp\_max}(t) = b_{cmp\_max}
            \quad \forall t \notin\left[1, t_{max}\right] \\
        &
        (4) \qquad P_{cmp}(t) \leq P_{cmp\_max}(t)
            \quad \forall t \in T  \\
        &
        (5) \qquad P_{cmp}(t) \geq P_{cmp\_min} \cdot ST_{cmp}(t)
            \quad \forall t \in T  \\
        &
        (6) \qquad P_{cmp}(t) = m_{cmp\_max} \cdot CAS_{fil\_max}
            + b_{cmp\_max} \cdot ST_{cmp}(t)
            \quad \forall t \in T \\
        &
        (7) \qquad \dot{Q}_{cmp}(t) =
            m_{cmp\_q} \cdot P_{cmp}(t) + b_{cmp\_q} \cdot ST_{cmp}(t)
            \quad \forall t \in T  \\
        &
        (8) \qquad \dot{Q}_{cmp}(t) = \dot{Q}_{cmp_out}(t)
            + \dot{Q}_{tes\_in}(t)
            \quad \forall t \in T \\
        &
        (9) \qquad r_{cmp\_tes} \cdot\dot{Q}_{cmp\_out}(t) =
            \left(1-r_{cmp\_tes}\right) \dot{Q}_{tes\_in}(t)
            \quad \forall t \in T \\
        &
        (10) \quad\; P_{exp}(t) = electrical\_output (t)
             \quad \forall t \in T \\
        &
        (11) \quad\; P_{exp\_max}(t) = m_{exp\_max} CAS_{fil}(t-1)
             + b_{exp\_max}
             \quad \forall t \in\left[1, t_{\max }\right] \\
        &
        (12) \quad\; P_{exp\_max}(t) = b_{exp\_max}
             \quad \forall t \notin\left[1, t_{\max }\right] \\
        &
        (13) \quad\; P_{exp}(t) \leq P_{exp\_max}(t)
             \quad \forall t \in T \\
        &
        (14) \quad\; P_{exp}(t) \geq P_{exp\_min}(t) \cdot ST_{exp}(t)
             \quad \forall t \in T \\
        &
        (15) \quad\; P_{exp}(t) \leq m_{exp\_max} \cdot CAS_{fil\_max}
             + b_{exp\_max} \cdot ST_{exp}(t)
             \quad \forall t \in T \\
        &
        (16) \quad\; \dot{Q}_{exp}(t) = m_{exp\_q} \cdot P_{exp}(t)
             + b_{cxp\_q} \cdot ST_{cxp}(t)
             \quad \forall t \in T \\
        &
        (17) \quad\; \dot{Q}_{exp\_in}(t) = fuel\_input(t)
             \quad \forall t \in T \\
        &
        (18) \quad\; \dot{Q}_{exp}(t) = \dot{Q}_{exp\_in}(t)
             + \dot{Q}_{tes\_out}(t)+\dot{Q}_{cxp\_add}(t)
             \quad \forall t \in T \\
        &
        (19) \quad\; r_{exp\_tes} \cdot \dot{Q}_{exp\_in}(t) =
             (1 - r_{exp\_tes})(\dot{Q}_{tes\_out}(t) + \dot{Q}_{exp\_add}(t))
             \quad \forall t \in T \\
        &
        (20) \quad\; \dot{E}_{cas\_in}(t) = m_{cas\_in}\cdot P_{cmp}(t)
             + b_{cas\_in}\cdot ST_{cmp}(t)
             \quad \forall t \in T \\
        &
        (21) \quad\; \dot{E}_{cas\_out}(t) = m_{cas\_out}\cdot P_{cmp}(t)
             + b_{cas\_out}\cdot ST_{cmp}(t)
             \quad \forall t \in T \\
        &
        (22) \quad\; \eta_{cas\_tmp} \cdot CAS_{fil}(t) = CAS_{fil}(t-1)
             + \tau\left(\dot{E}_{cas\_in}(t) - \dot{E}_{cas\_out}(t)\right)
             \quad \forall t \in\left[1, t_{max}\right] \\
         &
        (23) \quad\; \eta_{cas\_tmp} \cdot CAS_{fil}(t) =
             \tau\left(\dot{E}_{cas\_in}(t) - \dot{E}_{cas\_out}(t)\right)
             \quad \forall t \notin\left[1, t_{max}\right] \\
        &
        (24) \quad\; CAS_{fil}(t) \leq CAS_{fil\_max}
             \quad \forall t \in T \\
        &
        (25) \quad\; TES_{fil}(t) = TES_{fil}(t-1)
             + \tau\left(\dot{Q}_{tes\_in}(t)
             - \dot{Q}_{tes\_out}(t)\right)
             \quad \forall t \in\left[1, t_{max}\right] \\
         &
        (26) \quad\; TES_{fil}(t) =
             \tau\left(\dot{Q}_{tes\_in}(t)
             - \dot{Q}_{tes\_out}(t)\right)
             \quad \forall t \notin\left[1, t_{max}\right] \\
        &
        (27) \quad\; TES_{fil}(t) \leq TES_{fil\_max}
             \quad \forall t \in T \\
        &


    **Table: Symbols and attribute names of variables and parameters**

    .. csv-table:: Variables (V) and Parameters (P)
        :header: "symbol", "attribute", "type", "explanation"
        :widths: 1, 1, 1, 1

        ":math:`ST_{cmp}` ", ":py:obj:`cmp_st[n,t]` ", "V", "Status of compression"
        ":math:`{P}_{cmp}` ", ":py:obj:`cmp_p[n,t]`", "V", "Compression power"
        ":math:`{P}_{cmp\_max}`", ":py:obj:`cmp_p_max[n,t]`", "V", "Max. compression power"
        ":math:`\dot{Q}_{cmp}` ", ":py:obj:`cmp_q_out_sum[n,t]`", "V", "Summed heat flow in compression"
        ":math:`\dot{Q}_{cmp\_out}` ", ":py:obj:`cmp_q_waste[n,t]`", "V", "Waste heat flow from compression"
        ":math:`ST_{exp}(t)`", ":py:obj:`exp_st[n,t]`", "V", "Status of expansion (binary)"
        ":math:`P_{exp}(t)`", ":py:obj:`exp_p[n,t]`", "V", "Expansion power"
        ":math:`P_{exp\_max}(t)`", ":py:obj:`exp_p_max[n,t]`", "V", "Max. expansion power"
        ":math:`\dot{Q}_{exp}(t)`", ":py:obj:`exp_q_in_sum[n,t]`", "V", "Summed heat flow in expansion"
        ":math:`\dot{Q}_{exp\_in}(t)`", ":py:obj:`exp_q_fuel_in[n,t]`", "V", "Heat (external) flow into expansion"
        ":math:`\dot{Q}_{exp\_add}(t)`", ":py:obj:`exp_q_add_in[n,t]`", "V", "Additional heat flow into expansion"
        ":math:`CAV_{fil}(t)`", ":py:obj:`cav_level[n,t]`", "V", "Filling level if CAE"
        ":math:`\dot{E}_{cas\_in}(t)`", ":py:obj:`cav_e_in[n,t]`", "V", "Exergy flow into CAS"
        ":math:`\dot{E}_{cas\_out}(t)`", ":py:obj:`cav_e_out[n,t]`", "V", "Exergy flow from CAS"
        ":math:`TES_{fil}(t)`", ":py:obj:`tes_level[n,t]`", "V", "Filling level of Thermal Energy Storage (TES)"
        ":math:`\dot{Q}_{tes\_in}(t)`", ":py:obj:`tes_e_in[n,t]`", "V", "Heat flow into TES"
        ":math:`\dot{Q}_{tes\_out}(t)`", ":py:obj:`tes_e_out[n,t]`", "V", "Heat flow from TES"
        ":math:`b_{cmp\_max}`", ":py:obj:`cmp_p_max_b[n,t]`", "P", "Specific y-intersection"
        ":math:`b_{cmp\_q}`", ":py:obj:`cmp_q_out_b[n,t]`", "P", "Specific y-intersection"
        ":math:`b_{exp\_max}`", ":py:obj:`exp_p_max_b[n,t]`", "P", "Specific y-intersection"
        ":math:`b_{exp\_q}`", ":py:obj:`exp_q_in_b[n,t]`", "P", "Specific y-intersection"
        ":math:`b_{cas\_in}`", ":py:obj:`cav_e_in_b[n,t]`", "P", "Specific y-intersection"
        ":math:`b_{cas\_out}`", ":py:obj:`cav_e_out_b[n,t]`", "P", "Specific y-intersection"
        ":math:`m_{cmp\_max}`", ":py:obj:`cmp_p_max_m[n,t]`", "P", "Specific slope"
        ":math:`m_{cmp\_q}`", ":py:obj:`cmp_q_out_m[n,t]`", "P", "Specific slope"
        ":math:`m_{exp\_max}`", ":py:obj:`exp_p_max_m[n,t]`", "P", "Specific slope"
        ":math:`m_{exp\_q}`", ":py:obj:`exp_q_in_m[n,t]`", "P", "Specific slope"
        ":math:`m_{cas\_in}`", ":py:obj:`cav_e_in_m[n,t]`", "P", "Specific slope"
        ":math:`m_{cas\_out}`", ":py:obj:`cav_e_out_m[n,t]`", "P", "Specific slope"
        ":math:`P_{cmp\_min}`", ":py:obj:`cmp_p_min[n,t]`", "P", "Min. compression power"
        ":math:`r_{cmp\_tes}`", ":py:obj:`cmp_q_tes_share[n,t]`", "P", "Ratio between waste heat flow and heat flow into TES"
        ":math:`r_{exp\_tes}`", ":py:obj:`exp_q_tes_share[n,t]`", "P", "Ratio between external heat flow into expansion and heat flows from TES and additional source"
        ":math:`\tau`", ":py:obj:`m.timeincrement[n,t]`", "P", "Time interval length"
        ":math:`TES_{fil\_max}`", ":py:obj:`tes_level_max[n,t]`", "P", "Max. filling level of TES"
        ":math:`CAS_{fil\_max}`", ":py:obj:`cav_level_max[n,t]`", "P", "Max. filling level of TES"
        ":math:`\tau`", ":py:obj:`cav_eta_tmp[n,t]`", "P", "Temporal efficiency (loss factor to take intertemporal losses into account)"
        ":math:`electrical\_input`", ":py:obj:`flow[list(n.electrical_input.keys())[0], n, t]`", "P", "Electr. power input into compression"
        ":math:`electrical\_output`", ":py:obj:`flow[n, list(n.electrical_output.keys())[0], t]`", "P", "Electr. power output of expansion"
        ":math:`fuel\_input`", ":py:obj:`flow[list(n.fuel_input.keys())[0], n, t]`", "P", "Heat input (external) into Expansion"

    """

    CONSTRAINT_GROUP = True

    def __init__(self, *args, **kwargs):
        super().__init__(*args, **kwargs)

    def _create(self, group=None):
        """
        Create constraints for GenericCAESBlock.

        Parameters
        ----------
        group : list
            List containing `.GenericCAES` objects.
            e.g. groups=[gcaes1, gcaes2,..]
        """
        m = self.parent_block()

        if group is None:
            return None

        self.GENERICCAES = Set(initialize=[n for n in group])

        # Compression: Binary variable for operation status
        self.cmp_st = Var(self.GENERICCAES, m.TIMESTEPS, within=Binary)

        # Compression: Realized capacity
        self.cmp_p = Var(self.GENERICCAES, m.TIMESTEPS,
                         within=NonNegativeReals)

        # Compression: Max. Capacity
        self.cmp_p_max = Var(self.GENERICCAES, m.TIMESTEPS,
                             within=NonNegativeReals)

        # Compression: Heat flow
        self.cmp_q_out_sum = Var(self.GENERICCAES, m.TIMESTEPS,
                                 within=NonNegativeReals)

        # Compression: Waste heat
        self.cmp_q_waste = Var(self.GENERICCAES, m.TIMESTEPS,
                               within=NonNegativeReals)

        # Expansion: Binary variable for operation status
        self.exp_st = Var(self.GENERICCAES, m.TIMESTEPS, within=Binary)

        # Expansion: Realized capacity
        self.exp_p = Var(self.GENERICCAES, m.TIMESTEPS,
                         within=NonNegativeReals)

        # Expansion: Max. Capacity
        self.exp_p_max = Var(self.GENERICCAES, m.TIMESTEPS,
                             within=NonNegativeReals)

        # Expansion: Heat flow of natural gas co-firing
        self.exp_q_in_sum = Var(self.GENERICCAES, m.TIMESTEPS,
                                within=NonNegativeReals)

        # Expansion: Heat flow of natural gas co-firing
        self.exp_q_fuel_in = Var(self.GENERICCAES, m.TIMESTEPS,
                                 within=NonNegativeReals)

        # Expansion: Heat flow of additional firing
        self.exp_q_add_in = Var(self.GENERICCAES, m.TIMESTEPS,
                                within=NonNegativeReals)

        # Cavern: Filling levelh
        self.cav_level = Var(self.GENERICCAES, m.TIMESTEPS,
                             within=NonNegativeReals)

        # Cavern: Energy inflow
        self.cav_e_in = Var(self.GENERICCAES, m.TIMESTEPS,
                            within=NonNegativeReals)

        # Cavern: Energy outflow
        self.cav_e_out = Var(self.GENERICCAES, m.TIMESTEPS,
                             within=NonNegativeReals)

        # TES: Filling levelh
        self.tes_level = Var(self.GENERICCAES, m.TIMESTEPS,
                             within=NonNegativeReals)

        # TES: Energy inflow
        self.tes_e_in = Var(self.GENERICCAES, m.TIMESTEPS,
                            within=NonNegativeReals)

        # TES: Energy outflow
        self.tes_e_out = Var(self.GENERICCAES, m.TIMESTEPS,
                             within=NonNegativeReals)

        # Spot market: Positive capacity
        self.exp_p_spot = Var(self.GENERICCAES, m.TIMESTEPS,
                              within=NonNegativeReals)

        # Spot market: Negative capacity
        self.cmp_p_spot = Var(self.GENERICCAES, m.TIMESTEPS,
                              within=NonNegativeReals)

        # Compression: Capacity on markets
        def cmp_p_constr_rule(block, n, t):
            expr = 0
            expr += -self.cmp_p[n, t]
            expr += m.flow[list(n.electrical_input.keys())[0], n, t]
            return expr == 0
        self.cmp_p_constr = Constraint(
            self.GENERICCAES, m.TIMESTEPS, rule=cmp_p_constr_rule)

        # Compression: Max. capacity depending on cavern filling level
        def cmp_p_max_constr_rule(block, n, t):
            if t != 0:
                return (self.cmp_p_max[n, t] ==
                        n.params['cmp_p_max_m'] * self.cav_level[n, t-1] +
                        n.params['cmp_p_max_b'])
            else:
                return (self.cmp_p_max[n, t] == n.params['cmp_p_max_b'])
        self.cmp_p_max_constr = Constraint(
            self.GENERICCAES, m.TIMESTEPS, rule=cmp_p_max_constr_rule)

        def cmp_p_max_area_constr_rule(block, n, t):
            return (self.cmp_p[n, t] <= self.cmp_p_max[n, t])
        self.cmp_p_max_area_constr = Constraint(
            self.GENERICCAES, m.TIMESTEPS, rule=cmp_p_max_area_constr_rule)

        # Compression: Status of operation (on/off)
        def cmp_st_p_min_constr_rule(block, n, t):
            return (
                self.cmp_p[n, t] >= n.params['cmp_p_min'] * self.cmp_st[n, t])
        self.cmp_st_p_min_constr = Constraint(
            self.GENERICCAES, m.TIMESTEPS, rule=cmp_st_p_min_constr_rule)

        def cmp_st_p_max_constr_rule(block, n, t):
            return (self.cmp_p[n, t] <=
                    (n.params['cmp_p_max_m'] * n.params['cav_level_max'] +
                    n.params['cmp_p_max_b']) * self.cmp_st[n, t])
        self.cmp_st_p_max_constr = Constraint(
            self.GENERICCAES, m.TIMESTEPS, rule=cmp_st_p_max_constr_rule)

        # (7) Compression: Heat flow out
        def cmp_q_out_constr_rule(block, n, t):
            return (self.cmp_q_out_sum[n, t] ==
                    n.params['cmp_q_out_m'] * self.cmp_p[n, t] +
                    n.params['cmp_q_out_b'] * self.cmp_st[n, t])
        self.cmp_q_out_constr = Constraint(
            self.GENERICCAES, m.TIMESTEPS, rule=cmp_q_out_constr_rule)

        #  (8) Compression: Definition of single heat flows
        def cmp_q_out_sum_constr_rule(block, n, t):
            return (self.cmp_q_out_sum[n, t] == self.cmp_q_waste[n, t] +
                    self.tes_e_in[n, t])
        self.cmp_q_out_sum_constr = Constraint(
            self.GENERICCAES, m.TIMESTEPS, rule=cmp_q_out_sum_constr_rule)

        # (9) Compression: Heat flow out ratio
        def cmp_q_out_shr_constr_rule(block, n, t):
            return (self.cmp_q_waste[n, t] * n.params['cmp_q_tes_share'] ==
                    self.tes_e_in[n, t] * (1 - n.params['cmp_q_tes_share']))
        self.cmp_q_out_shr_constr = Constraint(
            self.GENERICCAES, m.TIMESTEPS, rule=cmp_q_out_shr_constr_rule)

        # (10) Expansion: Capacity on markets
        def exp_p_constr_rule(block, n, t):
            expr = 0
            expr += -self.exp_p[n, t]
            expr += m.flow[n, list(n.electrical_output.keys())[0], t]
            return expr == 0
        self.exp_p_constr = Constraint(
            self.GENERICCAES, m.TIMESTEPS, rule=exp_p_constr_rule)

        # (11-12) Expansion: Max. capacity depending on cavern filling level
        def exp_p_max_constr_rule(block, n, t):
            if t != 0:
                return (self.exp_p_max[n, t] ==
                        n.params['exp_p_max_m'] * self.cav_level[n, t-1] +
                        n.params['exp_p_max_b'])
            else:
                return (self.exp_p_max[n, t] == n.params['exp_p_max_b'])
        self.exp_p_max_constr = Constraint(
            self.GENERICCAES, m.TIMESTEPS, rule=exp_p_max_constr_rule)

        # (13)
        def exp_p_max_area_constr_rule(block, n, t):
            return (self.exp_p[n, t] <= self.exp_p_max[n, t])
        self.exp_p_max_area_constr = Constraint(
            self.GENERICCAES, m.TIMESTEPS, rule=exp_p_max_area_constr_rule)

        # (14) Expansion: Status of operation (on/off)
        def exp_st_p_min_constr_rule(block, n, t):
            return (
                self.exp_p[n, t] >= n.params['exp_p_min'] * self.exp_st[n, t])
        self.exp_st_p_min_constr = Constraint(
            self.GENERICCAES, m.TIMESTEPS, rule=exp_st_p_min_constr_rule)

        # (15)
        def exp_st_p_max_constr_rule(block, n, t):
            return (self.exp_p[n, t] <=
                    (n.params['exp_p_max_m'] * n.params['cav_level_max'] +
                     n.params['exp_p_max_b']) * self.exp_st[n, t])
        self.exp_st_p_max_constr = Constraint(
            self.GENERICCAES, m.TIMESTEPS, rule=exp_st_p_max_constr_rule)

        # (16) Expansion: Heat flow in
        def exp_q_in_constr_rule(block, n, t):
            return (self.exp_q_in_sum[n, t] ==
                    n.params['exp_q_in_m'] * self.exp_p[n, t] +
                    n.params['exp_q_in_b'] * self.exp_st[n, t])
        self.exp_q_in_constr = Constraint(
            self.GENERICCAES, m.TIMESTEPS, rule=exp_q_in_constr_rule)

        # (17) Expansion: Fuel allocation
        def exp_q_fuel_constr_rule(block, n, t):
            expr = 0
            expr += -self.exp_q_fuel_in[n, t]
            expr += m.flow[list(n.fuel_input.keys())[0], n, t]
            return expr == 0
        self.exp_q_fuel_constr = Constraint(
            self.GENERICCAES, m.TIMESTEPS, rule=exp_q_fuel_constr_rule)

        # (18) Expansion: Definition of single heat flows
        def exp_q_in_sum_constr_rule(block, n, t):
            return (self.exp_q_in_sum[n, t] == self.exp_q_fuel_in[n, t] +
                    self.tes_e_out[n, t] + self.exp_q_add_in[n, t])
        self.exp_q_in_sum_constr = Constraint(
            self.GENERICCAES, m.TIMESTEPS, rule=exp_q_in_sum_constr_rule)

        # (19) Expansion: Heat flow in ratio
        def exp_q_in_shr_constr_rule(block, n, t):
            return (n.params['exp_q_tes_share'] * self.exp_q_fuel_in[n, t] ==
                    (1 - n.params['exp_q_tes_share']) *
                    (self.exp_q_add_in[n, t] + self.tes_e_out[n, t]))
        self.exp_q_in_shr_constr = Constraint(
            self.GENERICCAES, m.TIMESTEPS, rule=exp_q_in_shr_constr_rule)

        # (20) Cavern: Energy inflow
        def cav_e_in_constr_rule(block, n, t):
            return (self.cav_e_in[n, t] ==
                    n.params['cav_e_in_m'] * self.cmp_p[n, t] +
                    n.params['cav_e_in_b'])
        self.cav_e_in_constr = Constraint(
            self.GENERICCAES, m.TIMESTEPS, rule=cav_e_in_constr_rule)

        # (21) Cavern: Energy outflow
        def cav_e_out_constr_rule(block, n, t):
            return (self.cav_e_out[n, t] ==
                    n.params['cav_e_out_m'] * self.exp_p[n, t] +
                    n.params['cav_e_out_b'])
        self.cav_e_out_constr = Constraint(
            self.GENERICCAES, m.TIMESTEPS, rule=cav_e_out_constr_rule)

        # (22-23) Cavern: Storage balance
        def cav_eta_constr_rule(block, n, t):
            if t != 0:
                return (n.params['cav_eta_temp'] * self.cav_level[n, t] ==
                        self.cav_level[n, t-1] + m.timeincrement[t] *
                        (self.cav_e_in[n, t] - self.cav_e_out[n, t]))
            else:
                return (n.params['cav_eta_temp'] * self.cav_level[n, t] ==
                        m.timeincrement[t] *
                        (self.cav_e_in[n, t] - self.cav_e_out[n, t]))
        self.cav_eta_constr = Constraint(
            self.GENERICCAES, m.TIMESTEPS, rule=cav_eta_constr_rule)

        # (24) Cavern: Upper bound
        def cav_ub_constr_rule(block, n, t):
            return (self.cav_level[n, t] <= n.params['cav_level_max'])
        self.cav_ub_constr = Constraint(
            self.GENERICCAES, m.TIMESTEPS, rule=cav_ub_constr_rule)

        # (25-26) TES: Storage balance
        def tes_eta_constr_rule(block, n, t):
            if t != 0:
                return (self.tes_level[n, t] ==
                        self.tes_level[n, t-1] + m.timeincrement[t] *
                        (self.tes_e_in[n, t] - self.tes_e_out[n, t]))
            else:
                return (self.tes_level[n, t] ==
                        m.timeincrement[t] *
                        (self.tes_e_in[n, t] - self.tes_e_out[n, t]))
        self.tes_eta_constr = Constraint(
            self.GENERICCAES, m.TIMESTEPS, rule=tes_eta_constr_rule)

        # (27) TES: Upper bound
        def tes_ub_constr_rule(block, n, t):
            return (self.tes_level[n, t] <= n.params['tes_level_max'])
        self.tes_ub_constr = Constraint(
            self.GENERICCAES, m.TIMESTEPS, rule=tes_ub_constr_rule)


<<<<<<< HEAD
########################################################################

# ----------------------- DSM Component --------------------------------
class SinkDSM(Sink):
    r"""
    Module for creating a Demand Side Management component.

    Based on the paper by Zerrahn, Alexander and Schill, Wolf-Peter (2015):
    On the representation of demand-side management in power system models,
    in: Energy (84), pp. 840-845, 10.1016/j.energy.2015.03.037,
    accessed 17.09.2019, pp. 842-843.

    A special sink component which modifies the input demand series.
=======
class SinkDSM(Sink):
    r"""
    Demand Side Management implemented as Sink with flexibility potential.

    Based on the paper by Zerrahn, Alexander and Schill, Wolf-Peter (2015):
    `On the representation of demand-side management in power system models
    <https://www.sciencedirect.com/science/article/abs/pii/S036054421500331X>`_,
    in: Energy (84), pp. 840-845, 10.1016/j.energy.2015.03.037,
    accessed 17.09.2019, pp. 842-843.

    SinkDSM adds additional constraints that allow to shift energy in certain
    time window constrained by :attr:`~capacity_up` and
    :attr:`~capacity_down`.
>>>>>>> 2c88de64

    Parameters
    ----------
    demand: numeric
        original electrical demand
    capacity_up: int or array
        maximum DSM capacity that may be increased
    capacity_down: int or array
        maximum DSM capacity that may be reduced
    method: 'interval' , 'delay'
<<<<<<< HEAD
=======
        Choose one of the DSM modelling approaches. Read notes about which
        parameters to be applied for which approach.
>>>>>>> 2c88de64

        interval :

            Simple model in which the load shift must be compensated in a
<<<<<<< HEAD
            predefined fixed interval(**shift_interval is mandatory).
            Foundation of this optimisation should be a potential analysis
            of the DSM capacity during each interval. With this,
            the boundaries for the DSM variable are set.
=======
            predefined fixed interval (:attr:`~shift_interval` is mandatory).
            Within time windows of the length :attr:`~shift_interval` DSM
            up and down shifts are balanced. See
            :class:`~SinkDSMIntervalBlock` for details.
>>>>>>> 2c88de64

        delay :

            Sophisticated model based on the formulation by
<<<<<<< HEAD
            Zerrahn & Schill (DIW).T he load-shift of the component must be
            compensated in a predefined delay-time (**delay_time is mandatory).
            DSM capacity can either be a fixed value or an hourly time series.
    shift_interval: int

        only used in method = 'interval', can be  None if not used :

        interval in between which total DSM  must be fully compensated
    delay_time: int

        only used in method =  'delay', can be  None if not used :

        the time after which the load shift must be fully compensated

    Notes
    -----

    The following sets, variables, constraints and objective parts are created
    :py:class:`~oemof.solph.custom.SinkDSMIntervalBlock` or
    :py:class:`~oemof.solph.custom.SinkDSMDelayBlock
    * This component is still under development.

    * As many constraints and dependencies are created in method 'delay',
    the calculation time increases significantly with large 'delay_time'
    values as well as with long observation periods.

    * The interval method creates only one real variable,
    while the delay method creates two non-negative-real variables.

    * The interval always starts at the first timestep = 0.

    * delay method based on the formulation given in a paper
    by Zerrahn, Alexander and Schill, Wolf-Peter (2015):
    On the representation of demand-side management in power system models,
    in: Energy (84), pp. 840-845, 10.1016/j.energy.2015.03.037,
    accessed 17.09.2019, pp. 842-843.

    * in 'delay' method: delay time might be extended artificially
    if DSM-capacity isn't used to it's full extend.
    see oemof/Issue: #622 for more information
=======
            Zerrahn & Schill (2015). The load-shift of the component must be
            compensated in a predefined delay-time (:attr:`~delay_time` is
            mandatory).
            For details see :class:`~SinkDSMDelayBlock`.
    shift_interval: int
        Only used when :attr:`~method` is set to 'interval'. Otherwise, can be
        None.
        It's the interval in which between :math:`DSM_{t}^{up}` and
        :math:`DSM_{t}^{down}` have to be compensated.
    delay_time: int
        Only used when :attr:`~method` is set to 'delay'. Otherwise, can be
        None.
        Length of symmetrical time windows around :math:`t` in which
        :math:`DSM_{t}^{up}` and :math:`DSM_{t,tt}^{down}` have to be
        compensated.
    cost_dsm_up : :obj:`int`
        Cost per unit of DSM activity that increases the demand
    cost_dsm_down : :obj:`int`
        Cost per unit of DSM activity that decreases the demand

    Note
    ----

    * This component is a candidate component. It's implemented as a custom
      component for users that like to use and test the component at early
      stage. Please report issues to improve the component.
    * As many constraints and dependencies are created in method 'delay',
      computational cost might be high with a large 'delay_time' and with model
      of high temporal resolution
    * Using :attr:`~method` 'delay' might result in demand shifts that exceed
      the specified delay time by activating up and down simultaneously in
      the time steps between to DSM events.
    * It's not recommended to assign cost to the flow that connects
      :class:`~SinkDSM` with a bus. Instead, use :attr:`~SinkDSM.cost_dsm_up`
      or :attr:`~cost_dsm_down`
>>>>>>> 2c88de64

    """

    def __init__(self, demand, capacity_up, capacity_down, method,
<<<<<<< HEAD
                 shift_interval=None, delay_time=None, **kwargs):
=======
                 shift_interval=None, delay_time=None, cost_dsm_up=0,
                 cost_dsm_down=0, **kwargs):
>>>>>>> 2c88de64
        super().__init__(**kwargs)

        self.capacity_up = sequence(capacity_up)
        self.capacity_down = sequence(capacity_down)
        self.demand = sequence(demand)
        self.method = method
        self.shift_interval = shift_interval
        self.delay_time = delay_time
<<<<<<< HEAD
=======
        self.cost_dsm_up = cost_dsm_up
        self.cost_dsm_down = cost_dsm_down
>>>>>>> 2c88de64

    def constraint_group(self):
        possible_methods = ['delay', 'interval']

        if self.method == possible_methods[0]:
            if self.delay_time is None:
                raise ValueError('Please define: **delay_time'
                                 'is a mandatory parameter')
            return SinkDSMDelayBlock
        elif self.method == possible_methods[1]:
            if self.shift_interval is None:
                raise ValueError('Please define: **shift_interval'
                                 ' is a mandatory parameter')
            return SinkDSMIntervalBlock
        else:
            raise ValueError(
                'The "method" must be one of the following set: '
                '"{}"'.format('" or "'.join(possible_methods)))

<<<<<<< HEAD
###########################################################################
#                      Interval Method


class SinkDSMIntervalBlock(SimpleBlock):
    r"""Block for the linear relation of a DSM component and an electrical
    bus using 'interval' method. Load shift must be compensated during a
    specific interval, starting at timestep 0.


    **The following constraints are created for method = 'potential':**
=======

class SinkDSMIntervalBlock(SimpleBlock):
    r"""Constraints for SinkDSM with "interval" method

    **The following constraints are created for method = 'interval':**
>>>>>>> 2c88de64

    .. _SinkDSMInterval-equations:

    .. math::
        &
<<<<<<< HEAD
        (1) \quad  E_{t}^{do} < DSM_{t}^{updown} < E_{t}^{up} \quad \forall t\\
        &
        (2) \quad \dot{E}_{t} = demand_{t} + DSM_{t}^{updown} \quad \forall t\\
        &
        (3) \quad  \sum_{t=0}^{24} DSM_{t}^{updown} = 0 \quad \forall t \\
        &

=======
        (1) \quad \dot{E}_{t} = demand_{t} + DSM_{t}^{up} - DSM_{t}^{do}
        \quad \forall t \in \mathbb{T}\\
        &
        (2) \quad  DSM_{t}^{up} \leq E_{t}^{up} \quad \forall t \in
        \mathbb{T}\\
        &
        (3) \quad DSM_{t}^{do} \leq  E_{t}^{do} \quad \forall t \in
        \mathbb{T}\\
        &
        (4) \quad  \sum_{t=t_s}^{t_s+\tau} DSM_{t}^{up} =
        \sum_{t=t_s}^{t_s+\tau} DSM_{t}^{do} \quad \forall t_s \in \{k
        \in \mathbb{T} \mid k \mod \tau = 0\} \\
        &
>>>>>>> 2c88de64


    **Table: Symbols and attribute names of variables and parameters**

        .. csv-table:: Variables (V) and Parameters (P)
            :header: "symbol", "attribute", "type", "explanation"
            :widths: 1, 1, 1, 1

<<<<<<< HEAD
            ":math:`DSM_{t}^{updown}` ",":py:obj:
            `dsm_up_down[g, tt]` ","V", "DSM up/down shift"
            ":math:`\dot{E}_{t}`",":py:obj:`
            flow[g.inflow, g,t]`","V", "Energy flowing in from electrical bus"
            ":math:`demand_{t}`",":py:obj:`
            demand[t]`","P", "Electrical demand series"
            ":math:`E_{t}^{do}`",":py:obj:`
            capacity_down[tt]`","P", "Capacity DSM down shift capacity"
            ":math:`E_{t}^{up}`",":py:obj:`
            capacity_up[tt]`","P", "Capacity DSM up shift "
=======
            ":math:`DSM_{t}^{up}` ",":attr:`~SinkDSM.capacity_up` ","V", "DSM
            up shift"
            ":math:`DSM_{t}^{do}` ",":attr:`~SinkDSM.capacity_down` ","V","DSM
            down shift"
            ":math:`\dot{E}_{t}`",":attr:`~SinkDSM.inputs`","V", "Energy
            flowing in from electrical bus"
            ":math:`demand_{t}`",":attr:`demand[t]`","P", "Electrical demand
            series"
            ":math:`E_{t}^{do}`",":attr:`capacity_down[tt]`","P", "Capacity
            DSM down shift capacity"
            ":math:`E_{t}^{up}`",":attr:`capacity_up[tt]`","P", "Capacity
            DSM up shift "
            ":math:`\tau` ",":attr:`~SinkDSM.shift_interval` ","P", "Shift
            interval"
            ":math:`\mathbb{T}` "," ","P", "Time steps"
>>>>>>> 2c88de64

    """
    CONSTRAINT_GROUP = True

    def __init__(self, *args, **kwargs):
        super().__init__(*args, **kwargs)

    def _create(self, group=None):
        if group is None:
            return None

        m = self.parent_block()

        # for all DSM components get inflow from bus_elec
        for n in group:
            n.inflow = list(n.inputs)[0]

        #  ************* SETS *********************************

        # Set of DSM Components
        self.dsm = Set(initialize=[n for n in group])

        #  ************* VARIABLES *****************************

<<<<<<< HEAD
        def dsm_capacity_bound_rule(block):
            """Rule definition for bounds(capacity) of DSM - Variable [g]
            in timestep t"""
            for t in m.TIMESTEPS:
                for g in group:
                    bounds = (-g.capacity_down[t], g.capacity_up[t])
                    return bounds

        # Variable load shift down (MWh)
        self.dsm_up_down = Var(self.dsm, m.TIMESTEPS,
                               initialize=0,
                               within=Reals,
                               bounds=dsm_capacity_bound_rule)
=======
        # Variable load shift down
        self.dsm_do = Var(self.dsm, m.TIMESTEPS, initialize=0,
                          within=NonNegativeReals)

        # Variable load shift up
        self.dsm_up = Var(self.dsm, m.TIMESTEPS, initialize=0,
                          within=NonNegativeReals)
>>>>>>> 2c88de64

        #  ************* CONSTRAINTS *****************************

        # Demand Production Relation
        def _input_output_relation_rule(block):
            """
            Relation between input data and pyomo variables.
            The actual demand after DSM.
            Generator Production == Demand_el +- DSM
            """
            for t in m.TIMESTEPS:
                for g in group:
                    # Generator loads directly from bus
                    lhs = m.flow[g.inflow, g, t]

<<<<<<< HEAD
                    # Demand +- DSM
                    rhs = g.demand[t] + self.dsm_up_down[g, t]
=======
                    # Demand + DSM_up - DSM_down
                    rhs = g.demand[t] + self.dsm_up[g, t] - self.dsm_do[g, t]
>>>>>>> 2c88de64

                    # add constraint
                    block.input_output_relation.add((g, t), (lhs == rhs))

        self.input_output_relation = Constraint(group, m.TIMESTEPS,
                                                noruleinit=True)
        self.input_output_relation_build = BuildAction(
            rule=_input_output_relation_rule)

<<<<<<< HEAD
        # DSM Compensation
        def dsm_sum_constraint_rule(block):
            """
            Relation to compensate the total amount of positive
            and negative DSM in between the shift_interval.
            2 Cases: A full interval is optimised or an incomplete one.
            """
            for t in m.TIMESTEPS:
                for g in group:

                    interval = g.shift_interval

                    # full interval
                    if (t // interval) < (m.TIMESTEPS._bounds[1] // interval):
                        # DSM up/down
                        lhs = sum(self.dsm_up_down[g, tt]
                                  for tt in range((t // interval) * interval,
                                                  (t // interval + 1) *
                                                  interval, 1))
                        # value
                        rhs = 0
                        # add constraint

                        block.dsm_sum_constraint.add((g, t), (lhs == rhs))

                    # incomplete interval
                    else:
                        # DSM up/down
                        lhs = sum(self.dsm_up_down[g, tt]
                                  for tt in range((t // interval) * interval,
                                                  m.TIMESTEPS._bounds[1] +
                                                  1, 1))
                        # value
                        rhs = 0

                        # add constraint
                        block.dsm_sum_constraint.add((g, t), (lhs == rhs))
=======
        # Upper bounds relation
        def dsm_up_constraint_rule(block):
            """
            Realised upward load shift at time t has to be smaller than
            upward DSM capacity at time t.
            """

            for t in m.TIMESTEPS:
                for g in group:
                    # DSM up
                    lhs = self.dsm_up[g, t]
                    # Capacity dsm_up
                    rhs = g.capacity_up[t]

                    # add constraint
                    block.dsm_up_constraint.add((g, t), (lhs <= rhs))

        self.dsm_up_constraint = Constraint(group, m.TIMESTEPS,
                                            noruleinit=True)
        self.dsm_up_constraint_build = BuildAction(rule=dsm_up_constraint_rule)

        # Upper bounds relation
        def dsm_down_constraint_rule(block):
            """
            Realised downward load shift at time t has to be smaller than
            downward DSM capacity at time t.
            """

            for t in m.TIMESTEPS:
                for g in group:
                    # DSM down
                    lhs = self.dsm_do[g, t]
                    # Capacity dsm_down
                    rhs = g.capacity_down[t]

                    # add constraint
                    block.dsm_down_constraint.add((g, t), (lhs <= rhs))

        self.dsm_down_constraint = Constraint(group, m.TIMESTEPS,
                                              noruleinit=True)
        self.dsm_down_constraint_build = BuildAction(
            rule=dsm_down_constraint_rule)

        def dsm_sum_constraint_rule(block):
            """
            Relation to compensate the total amount of positive
            and negative DSM in between the shift_interval.
            This constraint is building balance in full intervals starting
            with index 0. The last interval might not be full.
            """

            for g in group:
                intervals = range(m.TIMESTEPS.value_list[0],
                                  m.TIMESTEPS.value_list[-1],
                                  g.shift_interval)

                for interval in intervals:
                    if (interval + g.shift_interval - 1) \
                            > m.TIMESTEPS.value_list[-1]:
                        timesteps = range(interval,
                                          m.TIMESTEPS.value_list[-1] + 1)
                    else:
                        timesteps = range(interval, interval +
                                          g.shift_interval)

                    # DSM up/down
                    lhs = sum(self.dsm_up[g, tt]
                              for tt in timesteps)
                    # value
                    rhs = sum(self.dsm_do[g, tt]
                              for tt in timesteps)

                    # add constraint
                    block.dsm_sum_constraint.add((g, interval), (lhs == rhs))
>>>>>>> 2c88de64

        self.dsm_sum_constraint = Constraint(group, m.TIMESTEPS,
                                             noruleinit=True)
        self.dsm_sum_constraint_build = BuildAction(
            rule=dsm_sum_constraint_rule)

<<<<<<< HEAD

#############################################################################
#                      Delay Method

class SinkDSMDelayBlock(SimpleBlock):
    r"""Block for the linear relation of a DSM component and an electrical
    bus using delay-method.Load shift must be compensated during the delay time
=======
    def _objective_expression(self):
        """Adding cost terms for DSM activity to obj. function"""

        m = self.parent_block()

        dsm_cost = 0

        for t in m.TIMESTEPS:
            for g in self.dsm:
                dsm_cost += self.dsm_up[g, t] * g.cost_dsm_up
                dsm_cost += self.dsm_do[g, t] * g.cost_dsm_down

        self.cost = Expression(expr=dsm_cost)

        return self.cost


class SinkDSMDelayBlock(SimpleBlock):
    r"""Constraints for SinkDSM with "delay" method
>>>>>>> 2c88de64

    **The following constraints are created for method = 'delay':**

    .. _SinkDSMDelay-equations:

    .. math::


        &
        (1) \quad \dot{E}_{t} = demand_{t} + DSM_{t}^{up} -
<<<<<<< HEAD
        \sum_{tt=t-L}^{t+L} DSM_{t,tt}^{do}  \quad \forall t \\
        &
        (2) \quad DSM_{t}^{up} = \sum_{tt=t-L}^{t+L} DSM_{t,tt}^{do}
        \quad \forall t \\
        &
        (3) \quad DSM_{t}^{up} \leq  E_{t}^{up} \quad \forall t \\
        &
        (4) \quad \sum_{t=tt-L}^{tt+L} DSM_{t,tt}^{do}  \leq E_{t}^{do}
        \quad \forall tt \\
        &
        (5) \quad DSM_{tt}^{up}  + \sum_{t=tt-L}^{tt+L} DSM_{t,tt}^{do}
        \leq max \{ E_{t}^{up}, E_{t}^{do} \}\quad \forall tt \\
=======
        \sum_{tt=t-L}^{t+L} DSM_{t,tt}^{do}  \quad \forall t \in \mathbb{T} \\
        &
        (2) \quad DSM_{t}^{up} = \sum_{tt=t-L}^{t+L} DSM_{t,tt}^{do}
        \quad \forall t \in \mathbb{T} \\
        &
        (3) \quad DSM_{t}^{up} \leq  E_{t}^{up} \quad \forall t \in
        \mathbb{T} \\
        &
        (4) \quad \sum_{tt=t-L}^{t+L} DSM_{t,tt}^{do}  \leq E_{t}^{do}
        \quad \forall t \in \mathbb{T} \\
        &
        (5) \quad DSM_{t}^{up}  + \sum_{tt=t-L}^{t+L} DSM_{t,tt}^{do}
        \leq max \{ E_{t}^{up}, E_{t}^{do} \}\quad \forall t \in \mathbb{T} \\
>>>>>>> 2c88de64
        &



   **Table: Symbols and attribute names of variables and parameters**


        .. csv-table:: Variables (V) and Parameters (P)
            :header: "symbol", "attribute", "type", "explanation"
            :widths: 1, 1, 1, 1



<<<<<<< HEAD
            ":math:`DSM_{t}^{up}` ",":py:obj:`
            dsm_do[g,t,tt]`", "V","DSM up shift (additional load)"
            ":math:`DSM_{t,tt}^{do}` ",":py:obj:`
            dsm_up[g,t]`","V","DSM down shift (less load)"
            ":math:`\dot{E}_{t}` ",":py:obj:`
            flow[g,t]`","V","Energy flowing in from electrical bus"
            ":math:`L`",":py:obj:`
            delay_time`","P", "Delay time for load shift"
            ":math:`demand_{t}` ",":py:obj:`
            demand[t]`","P","Electrical demand series"
            ":math:`E_{t}^{do}` ",":py:obj:`
            capacity_down[tt]`","P","Capacity DSM down shift "
            ":math:`E_{t}^{up}` ", ":py:obj:`
            capacity_up[tt]`", "P","Capacity DSM up shift"
=======
            ":math:`DSM_{t}^{up}` ",":attr:`dsm_do[g,t,tt]`", "V","DSM up
            shift (additional load)"
            ":math:`DSM_{t,tt}^{do}` ",":attr:`dsm_up[g,t]`","V","DSM down
            shift (less load)"
            ":math:`\dot{E}_{t}` ",":attr:`flow[g,t]`","V","Energy
            flowing in from electrical bus"
            ":math:`L`",":attr:`delay_time`","P", "Delay time for
            load shift"
            ":math:`demand_{t}` ",":attr:`demand[t]`","P","Electrical
            demand series"
            ":math:`E_{t}^{do}` ",":attr:`capacity_down[tt]`","P","Capacity
            DSM down shift "
            ":math:`E_{t}^{up}` ", ":attr:`capacity_up[tt]`", "P","Capacity
            DSM up shift"
            ":math:`\mathbb{T}` "," ","P", "Time steps"
>>>>>>> 2c88de64


    """
    CONSTRAINT_GROUP = True

    def __init__(self, *args, **kwargs):
        super().__init__(*args, **kwargs)

    def _create(self, group=None):
        if group is None:
            return None

        m = self.parent_block()

        # for all DSM components get inflow from bus_elec
        for n in group:
            n.inflow = list(n.inputs)[0]

        #  ************* SETS *********************************

        # Set of DSM Components
        self.dsm = Set(initialize=[g for g in group])

        #  ************* VARIABLES *****************************

        # Variable load shift down
        self.dsm_do = Var(self.dsm, m.TIMESTEPS, m.TIMESTEPS, initialize=0,
                          within=NonNegativeReals)

        # Variable load shift up
        self.dsm_up = Var(self.dsm, m.TIMESTEPS, initialize=0,
                          within=NonNegativeReals)

        #  ************* CONSTRAINTS *****************************

        # Demand Production Relation
        def _input_output_relation_rule(block):
            """
            Relation between input data and pyomo variables. The actual demand
            after DSM. Generator Production == Demand +- DSM
            """
            for t in m.TIMESTEPS:
                for g in group:

                    # first time steps: 0 + delay time
                    if t <= g.delay_time:

                        # Generator loads from bus
                        lhs = m.flow[g.inflow, g, t]
                        # Demand +- DSM
                        rhs = g.demand[t] + self.dsm_up[g, t] - sum(
                            self.dsm_do[g, tt, t]
                            for tt in range(t + g.delay_time + 1))

                        # add constraint
                        block.input_output_relation.add((g, t), (lhs == rhs))

                    # main use case
                    elif g.delay_time < t <=\
                            m.TIMESTEPS._bounds[1] - g.delay_time:

                        # Generator loads from bus
                        lhs = m.flow[g.inflow, g, t]
                        # Demand +- DSM
                        rhs = g.demand[t] + self.dsm_up[g, t] - sum(
                            self.dsm_do[g, tt, t]
                            for tt in range(t - g.delay_time,
                                            t + g.delay_time + 1))

                        # add constraint
                        block.input_output_relation.add((g, t), (lhs == rhs))

                    # last time steps: end - delay time
                    else:
                        # Generator loads from bus
                        lhs = m.flow[g.inflow, g, t]
                        # Demand +- DSM
                        rhs = g.demand[t] + self.dsm_up[g, t] - sum(
                            self.dsm_do[g, tt, t]
                            for tt in range(t - g.delay_time,
                                            m.TIMESTEPS._bounds[1] + 1))

                        # add constraint
                        block.input_output_relation.add((g, t), (lhs == rhs))

        self.input_output_relation = Constraint(group, m.TIMESTEPS,
                                                noruleinit=True)
        self.input_output_relation_build = BuildAction(
            rule=_input_output_relation_rule)

        # Equation 7
        def dsm_up_down_constraint_rule(block):
            """
            Equation 7 by Zerrahn, Schill:
            Every upward load shift has to be compensated by downward load
            shifts in a defined time frame. Slightly modified equations for
            the first and last time steps due to variable initialization.
            """

            for t in m.TIMESTEPS:
                for g in group:

                    # first time steps: 0 + delay time
                    if t <= g.delay_time:

                        # DSM up
                        lhs = self.dsm_up[g, t]
                        # DSM down
                        rhs = sum(self.dsm_do[g, t, tt]
                                  for tt in range(t + g.delay_time + 1))

                        # add constraint
                        block.dsm_updo_constraint.add((g, t), (lhs == rhs))

                    # main use case
                    elif g.delay_time < t <=\
                            m.TIMESTEPS._bounds[1] - g.delay_time:

                        # DSM up
                        lhs = self.dsm_up[g, t]
                        # DSM down
                        rhs = sum(self.dsm_do[g, t, tt]
                                  for tt in range(t - g.delay_time,
                                                  t + g.delay_time + 1))

                        # add constraint
                        block.dsm_updo_constraint.add((g, t), (lhs == rhs))

                    # last time steps: end - delay time
                    else:

                        # DSM up
                        lhs = self.dsm_up[g, t]
                        # DSM down
                        rhs = sum(self.dsm_do[g, t, tt]
                                  for tt in range(t - g.delay_time,
                                                  m.TIMESTEPS._bounds[1] + 1))

                        # add constraint
                        block.dsm_updo_constraint.add((g, t), (lhs == rhs))

        self.dsm_updo_constraint = Constraint(group, m.TIMESTEPS,
                                              noruleinit=True)
        self.dsm_updo_constraint_build = BuildAction(
            rule=dsm_up_down_constraint_rule)

        # Equation 8
        def dsm_up_constraint_rule(block):
            """
            Equation 8 by Zerrahn, Schill:
            Realised upward load shift at time t has to be smaller than
            upward DSM capacity at time t.
            """

            for t in m.TIMESTEPS:
                for g in group:
                    # DSM up
                    lhs = self.dsm_up[g, t]
                    # Capacity dsm_up
                    rhs = g.capacity_up[t]

                    # add constraint
                    block.dsm_up_constraint.add((g, t), (lhs <= rhs))

        self.dsm_up_constraint = Constraint(group, m.TIMESTEPS,
                                            noruleinit=True)
        self.dsm_up_constraint_build = BuildAction(rule=dsm_up_constraint_rule)

        # Equation 9
        def dsm_do_constraint_rule(block):
            """
            Equation 9 by Zerrahn, Schill:
            Realised downward load shift at time t has to be smaller than
            downward DSM capacity at time t.
            """

            for tt in m.TIMESTEPS:
                for g in group:

                    # first times steps: 0 + delay
                    if tt <= g.delay_time:

                        # DSM down
                        lhs = sum(self.dsm_do[g, t, tt]
                                  for t in range(tt + g.delay_time + 1))
                        # Capacity DSM down
                        rhs = g.capacity_down[tt]

                        # add constraint
                        block.dsm_do_constraint.add((g, tt), (lhs <= rhs))

                    # main use case
                    elif g.delay_time < tt <=\
                            m.TIMESTEPS._bounds[1] - g.delay_time:

                        # DSM down
                        lhs = sum(self.dsm_do[g, t, tt]
                                  for t in range(tt - g.delay_time,
                                                 tt + g.delay_time + 1))
                        # Capacity DSM down
                        rhs = g.capacity_down[tt]

                        # add constraint
                        block.dsm_do_constraint.add((g, tt), (lhs <= rhs))

                    # last time steps: end - delay time
                    else:

                        # DSM down
                        lhs = sum(self.dsm_do[g, t, tt]
                                  for t in range(tt - g.delay_time,
                                                 m.TIMESTEPS._bounds[1] + 1))
                        # Capacity DSM down
                        rhs = g.capacity_down[tt]

                        # add constraint
                        block.dsm_do_constraint.add((g, tt), (lhs <= rhs))

        self.dsm_do_constraint = Constraint(group, m.TIMESTEPS,
                                            noruleinit=True)
        self.dsm_do_constraint_build = BuildAction(
            rule=dsm_do_constraint_rule)

        # Equation 10
        def c2_constraint_rule(block):
            """
            Equation 10 by Zerrahn, Schill:
            The realised DSM up or down at time T has to be smaller than
            the maximum downward or upward capacity at time T. Therefore in
            total each DSM unit can only be shifted up OR down.
            """

            for tt in m.TIMESTEPS:
                for g in group:

                    # first times steps: 0 + delay time
                    if tt <= g.delay_time:

                        # DSM up/down
                        lhs = self.dsm_up[g, tt] + sum(
                            self.dsm_do[g, t, tt]
                            for t in range(tt + g.delay_time + 1))
                        # max capacity at tt
                        rhs = max(g.capacity_up[tt], g.capacity_down[tt])

                        # add constraint
                        block.C2_constraint.add((g, tt), (lhs <= rhs))

                    elif g.delay_time < tt <=\
                            m.TIMESTEPS._bounds[1] - g.delay_time:

                        # DSM up/down
                        lhs = self.dsm_up[g, tt] + sum(
                            self.dsm_do[g, t, tt]
                            for t in range(tt - g.delay_time,
                                           tt + g.delay_time + 1))
                        # max capacity at tt
                        rhs = max(g.capacity_up[tt], g.capacity_down[tt])

                        # add constraint
                        block.C2_constraint.add((g, tt), (lhs <= rhs))

                    else:

                        # DSM up/down
                        lhs = self.dsm_up[g, tt] + sum(
                            self.dsm_do[g, t, tt]
                            for t in range(tt - g.delay_time,
                                           m.TIMESTEPS._bounds[1] + 1))
                        # max capacity at tt
                        rhs = max(g.capacity_up[tt], g.capacity_down[tt])

                        # add constraint
                        block.C2_constraint.add((g, tt), (lhs <= rhs))

        self.C2_constraint = Constraint(group, m.TIMESTEPS, noruleinit=True)
<<<<<<< HEAD
        self.C2_constraint_build = BuildAction(rule=c2_constraint_rule)
=======
        self.C2_constraint_build = BuildAction(rule=c2_constraint_rule)

    def _objective_expression(self):
        """Adding cost terms for DSM activity to obj. function"""

        m = self.parent_block()

        dsm_cost = 0

        for t in m.TIMESTEPS:
            for g in self.dsm:
                dsm_cost += self.dsm_up[g, t] * g.cost_dsm_up
                dsm_cost += sum(self.dsm_do[g, t, tt] for tt in m.TIMESTEPS
                                ) * g.cost_dsm_down

        self.cost = Expression(expr=dsm_cost)

        return self.cost
>>>>>>> 2c88de64
<|MERGE_RESOLUTION|>--- conflicted
+++ resolved
@@ -11,22 +11,13 @@
 SPDX-License-Identifier: MIT
 """
 
-
 from pyomo.core.base.block import SimpleBlock
 from pyomo.environ import (Binary, Set, NonNegativeReals, Var, Constraint,
-<<<<<<< HEAD
-                           BuildAction, Reals)
-=======
                            BuildAction, Expression)
->>>>>>> 2c88de64
 import logging
 
 from oemof.solph.network import Bus, Transformer, Flow, Sink
 from oemof.solph.plumbing import sequence
-
-
-
-
 
 
 class ElectricalBus(Bus):
@@ -850,21 +841,6 @@
             self.GENERICCAES, m.TIMESTEPS, rule=tes_ub_constr_rule)
 
 
-<<<<<<< HEAD
-########################################################################
-
-# ----------------------- DSM Component --------------------------------
-class SinkDSM(Sink):
-    r"""
-    Module for creating a Demand Side Management component.
-
-    Based on the paper by Zerrahn, Alexander and Schill, Wolf-Peter (2015):
-    On the representation of demand-side management in power system models,
-    in: Energy (84), pp. 840-845, 10.1016/j.energy.2015.03.037,
-    accessed 17.09.2019, pp. 842-843.
-
-    A special sink component which modifies the input demand series.
-=======
 class SinkDSM(Sink):
     r"""
     Demand Side Management implemented as Sink with flexibility potential.
@@ -878,7 +854,6 @@
     SinkDSM adds additional constraints that allow to shift energy in certain
     time window constrained by :attr:`~capacity_up` and
     :attr:`~capacity_down`.
->>>>>>> 2c88de64
 
     Parameters
     ----------
@@ -889,72 +864,20 @@
     capacity_down: int or array
         maximum DSM capacity that may be reduced
     method: 'interval' , 'delay'
-<<<<<<< HEAD
-=======
         Choose one of the DSM modelling approaches. Read notes about which
         parameters to be applied for which approach.
->>>>>>> 2c88de64
 
         interval :
 
             Simple model in which the load shift must be compensated in a
-<<<<<<< HEAD
-            predefined fixed interval(**shift_interval is mandatory).
-            Foundation of this optimisation should be a potential analysis
-            of the DSM capacity during each interval. With this,
-            the boundaries for the DSM variable are set.
-=======
             predefined fixed interval (:attr:`~shift_interval` is mandatory).
             Within time windows of the length :attr:`~shift_interval` DSM
             up and down shifts are balanced. See
             :class:`~SinkDSMIntervalBlock` for details.
->>>>>>> 2c88de64
 
         delay :
 
             Sophisticated model based on the formulation by
-<<<<<<< HEAD
-            Zerrahn & Schill (DIW).T he load-shift of the component must be
-            compensated in a predefined delay-time (**delay_time is mandatory).
-            DSM capacity can either be a fixed value or an hourly time series.
-    shift_interval: int
-
-        only used in method = 'interval', can be  None if not used :
-
-        interval in between which total DSM  must be fully compensated
-    delay_time: int
-
-        only used in method =  'delay', can be  None if not used :
-
-        the time after which the load shift must be fully compensated
-
-    Notes
-    -----
-
-    The following sets, variables, constraints and objective parts are created
-    :py:class:`~oemof.solph.custom.SinkDSMIntervalBlock` or
-    :py:class:`~oemof.solph.custom.SinkDSMDelayBlock
-    * This component is still under development.
-
-    * As many constraints and dependencies are created in method 'delay',
-    the calculation time increases significantly with large 'delay_time'
-    values as well as with long observation periods.
-
-    * The interval method creates only one real variable,
-    while the delay method creates two non-negative-real variables.
-
-    * The interval always starts at the first timestep = 0.
-
-    * delay method based on the formulation given in a paper
-    by Zerrahn, Alexander and Schill, Wolf-Peter (2015):
-    On the representation of demand-side management in power system models,
-    in: Energy (84), pp. 840-845, 10.1016/j.energy.2015.03.037,
-    accessed 17.09.2019, pp. 842-843.
-
-    * in 'delay' method: delay time might be extended artificially
-    if DSM-capacity isn't used to it's full extend.
-    see oemof/Issue: #622 for more information
-=======
             Zerrahn & Schill (2015). The load-shift of the component must be
             compensated in a predefined delay-time (:attr:`~delay_time` is
             mandatory).
@@ -990,17 +913,12 @@
     * It's not recommended to assign cost to the flow that connects
       :class:`~SinkDSM` with a bus. Instead, use :attr:`~SinkDSM.cost_dsm_up`
       or :attr:`~cost_dsm_down`
->>>>>>> 2c88de64
 
     """
 
     def __init__(self, demand, capacity_up, capacity_down, method,
-<<<<<<< HEAD
-                 shift_interval=None, delay_time=None, **kwargs):
-=======
                  shift_interval=None, delay_time=None, cost_dsm_up=0,
                  cost_dsm_down=0, **kwargs):
->>>>>>> 2c88de64
         super().__init__(**kwargs)
 
         self.capacity_up = sequence(capacity_up)
@@ -1009,11 +927,8 @@
         self.method = method
         self.shift_interval = shift_interval
         self.delay_time = delay_time
-<<<<<<< HEAD
-=======
         self.cost_dsm_up = cost_dsm_up
         self.cost_dsm_down = cost_dsm_down
->>>>>>> 2c88de64
 
     def constraint_group(self):
         possible_methods = ['delay', 'interval']
@@ -1033,39 +948,16 @@
                 'The "method" must be one of the following set: '
                 '"{}"'.format('" or "'.join(possible_methods)))
 
-<<<<<<< HEAD
-###########################################################################
-#                      Interval Method
-
-
-class SinkDSMIntervalBlock(SimpleBlock):
-    r"""Block for the linear relation of a DSM component and an electrical
-    bus using 'interval' method. Load shift must be compensated during a
-    specific interval, starting at timestep 0.
-
-
-    **The following constraints are created for method = 'potential':**
-=======
 
 class SinkDSMIntervalBlock(SimpleBlock):
     r"""Constraints for SinkDSM with "interval" method
 
     **The following constraints are created for method = 'interval':**
->>>>>>> 2c88de64
 
     .. _SinkDSMInterval-equations:
 
     .. math::
         &
-<<<<<<< HEAD
-        (1) \quad  E_{t}^{do} < DSM_{t}^{updown} < E_{t}^{up} \quad \forall t\\
-        &
-        (2) \quad \dot{E}_{t} = demand_{t} + DSM_{t}^{updown} \quad \forall t\\
-        &
-        (3) \quad  \sum_{t=0}^{24} DSM_{t}^{updown} = 0 \quad \forall t \\
-        &
-
-=======
         (1) \quad \dot{E}_{t} = demand_{t} + DSM_{t}^{up} - DSM_{t}^{do}
         \quad \forall t \in \mathbb{T}\\
         &
@@ -1079,7 +971,6 @@
         \sum_{t=t_s}^{t_s+\tau} DSM_{t}^{do} \quad \forall t_s \in \{k
         \in \mathbb{T} \mid k \mod \tau = 0\} \\
         &
->>>>>>> 2c88de64
 
 
     **Table: Symbols and attribute names of variables and parameters**
@@ -1088,18 +979,6 @@
             :header: "symbol", "attribute", "type", "explanation"
             :widths: 1, 1, 1, 1
 
-<<<<<<< HEAD
-            ":math:`DSM_{t}^{updown}` ",":py:obj:
-            `dsm_up_down[g, tt]` ","V", "DSM up/down shift"
-            ":math:`\dot{E}_{t}`",":py:obj:`
-            flow[g.inflow, g,t]`","V", "Energy flowing in from electrical bus"
-            ":math:`demand_{t}`",":py:obj:`
-            demand[t]`","P", "Electrical demand series"
-            ":math:`E_{t}^{do}`",":py:obj:`
-            capacity_down[tt]`","P", "Capacity DSM down shift capacity"
-            ":math:`E_{t}^{up}`",":py:obj:`
-            capacity_up[tt]`","P", "Capacity DSM up shift "
-=======
             ":math:`DSM_{t}^{up}` ",":attr:`~SinkDSM.capacity_up` ","V", "DSM
             up shift"
             ":math:`DSM_{t}^{do}` ",":attr:`~SinkDSM.capacity_down` ","V","DSM
@@ -1115,7 +994,6 @@
             ":math:`\tau` ",":attr:`~SinkDSM.shift_interval` ","P", "Shift
             interval"
             ":math:`\mathbb{T}` "," ","P", "Time steps"
->>>>>>> 2c88de64
 
     """
     CONSTRAINT_GROUP = True
@@ -1140,21 +1018,6 @@
 
         #  ************* VARIABLES *****************************
 
-<<<<<<< HEAD
-        def dsm_capacity_bound_rule(block):
-            """Rule definition for bounds(capacity) of DSM - Variable [g]
-            in timestep t"""
-            for t in m.TIMESTEPS:
-                for g in group:
-                    bounds = (-g.capacity_down[t], g.capacity_up[t])
-                    return bounds
-
-        # Variable load shift down (MWh)
-        self.dsm_up_down = Var(self.dsm, m.TIMESTEPS,
-                               initialize=0,
-                               within=Reals,
-                               bounds=dsm_capacity_bound_rule)
-=======
         # Variable load shift down
         self.dsm_do = Var(self.dsm, m.TIMESTEPS, initialize=0,
                           within=NonNegativeReals)
@@ -1162,7 +1025,6 @@
         # Variable load shift up
         self.dsm_up = Var(self.dsm, m.TIMESTEPS, initialize=0,
                           within=NonNegativeReals)
->>>>>>> 2c88de64
 
         #  ************* CONSTRAINTS *****************************
 
@@ -1178,13 +1040,8 @@
                     # Generator loads directly from bus
                     lhs = m.flow[g.inflow, g, t]
 
-<<<<<<< HEAD
-                    # Demand +- DSM
-                    rhs = g.demand[t] + self.dsm_up_down[g, t]
-=======
                     # Demand + DSM_up - DSM_down
                     rhs = g.demand[t] + self.dsm_up[g, t] - self.dsm_do[g, t]
->>>>>>> 2c88de64
 
                     # add constraint
                     block.input_output_relation.add((g, t), (lhs == rhs))
@@ -1194,45 +1051,6 @@
         self.input_output_relation_build = BuildAction(
             rule=_input_output_relation_rule)
 
-<<<<<<< HEAD
-        # DSM Compensation
-        def dsm_sum_constraint_rule(block):
-            """
-            Relation to compensate the total amount of positive
-            and negative DSM in between the shift_interval.
-            2 Cases: A full interval is optimised or an incomplete one.
-            """
-            for t in m.TIMESTEPS:
-                for g in group:
-
-                    interval = g.shift_interval
-
-                    # full interval
-                    if (t // interval) < (m.TIMESTEPS._bounds[1] // interval):
-                        # DSM up/down
-                        lhs = sum(self.dsm_up_down[g, tt]
-                                  for tt in range((t // interval) * interval,
-                                                  (t // interval + 1) *
-                                                  interval, 1))
-                        # value
-                        rhs = 0
-                        # add constraint
-
-                        block.dsm_sum_constraint.add((g, t), (lhs == rhs))
-
-                    # incomplete interval
-                    else:
-                        # DSM up/down
-                        lhs = sum(self.dsm_up_down[g, tt]
-                                  for tt in range((t // interval) * interval,
-                                                  m.TIMESTEPS._bounds[1] +
-                                                  1, 1))
-                        # value
-                        rhs = 0
-
-                        # add constraint
-                        block.dsm_sum_constraint.add((g, t), (lhs == rhs))
-=======
         # Upper bounds relation
         def dsm_up_constraint_rule(block):
             """
@@ -1307,22 +1125,12 @@
 
                     # add constraint
                     block.dsm_sum_constraint.add((g, interval), (lhs == rhs))
->>>>>>> 2c88de64
 
         self.dsm_sum_constraint = Constraint(group, m.TIMESTEPS,
                                              noruleinit=True)
         self.dsm_sum_constraint_build = BuildAction(
             rule=dsm_sum_constraint_rule)
 
-<<<<<<< HEAD
-
-#############################################################################
-#                      Delay Method
-
-class SinkDSMDelayBlock(SimpleBlock):
-    r"""Block for the linear relation of a DSM component and an electrical
-    bus using delay-method.Load shift must be compensated during the delay time
-=======
     def _objective_expression(self):
         """Adding cost terms for DSM activity to obj. function"""
 
@@ -1342,7 +1150,6 @@
 
 class SinkDSMDelayBlock(SimpleBlock):
     r"""Constraints for SinkDSM with "delay" method
->>>>>>> 2c88de64
 
     **The following constraints are created for method = 'delay':**
 
@@ -1353,20 +1160,6 @@
 
         &
         (1) \quad \dot{E}_{t} = demand_{t} + DSM_{t}^{up} -
-<<<<<<< HEAD
-        \sum_{tt=t-L}^{t+L} DSM_{t,tt}^{do}  \quad \forall t \\
-        &
-        (2) \quad DSM_{t}^{up} = \sum_{tt=t-L}^{t+L} DSM_{t,tt}^{do}
-        \quad \forall t \\
-        &
-        (3) \quad DSM_{t}^{up} \leq  E_{t}^{up} \quad \forall t \\
-        &
-        (4) \quad \sum_{t=tt-L}^{tt+L} DSM_{t,tt}^{do}  \leq E_{t}^{do}
-        \quad \forall tt \\
-        &
-        (5) \quad DSM_{tt}^{up}  + \sum_{t=tt-L}^{tt+L} DSM_{t,tt}^{do}
-        \leq max \{ E_{t}^{up}, E_{t}^{do} \}\quad \forall tt \\
-=======
         \sum_{tt=t-L}^{t+L} DSM_{t,tt}^{do}  \quad \forall t \in \mathbb{T} \\
         &
         (2) \quad DSM_{t}^{up} = \sum_{tt=t-L}^{t+L} DSM_{t,tt}^{do}
@@ -1380,7 +1173,6 @@
         &
         (5) \quad DSM_{t}^{up}  + \sum_{tt=t-L}^{t+L} DSM_{t,tt}^{do}
         \leq max \{ E_{t}^{up}, E_{t}^{do} \}\quad \forall t \in \mathbb{T} \\
->>>>>>> 2c88de64
         &
 
 
@@ -1394,22 +1186,6 @@
 
 
 
-<<<<<<< HEAD
-            ":math:`DSM_{t}^{up}` ",":py:obj:`
-            dsm_do[g,t,tt]`", "V","DSM up shift (additional load)"
-            ":math:`DSM_{t,tt}^{do}` ",":py:obj:`
-            dsm_up[g,t]`","V","DSM down shift (less load)"
-            ":math:`\dot{E}_{t}` ",":py:obj:`
-            flow[g,t]`","V","Energy flowing in from electrical bus"
-            ":math:`L`",":py:obj:`
-            delay_time`","P", "Delay time for load shift"
-            ":math:`demand_{t}` ",":py:obj:`
-            demand[t]`","P","Electrical demand series"
-            ":math:`E_{t}^{do}` ",":py:obj:`
-            capacity_down[tt]`","P","Capacity DSM down shift "
-            ":math:`E_{t}^{up}` ", ":py:obj:`
-            capacity_up[tt]`", "P","Capacity DSM up shift"
-=======
             ":math:`DSM_{t}^{up}` ",":attr:`dsm_do[g,t,tt]`", "V","DSM up
             shift (additional load)"
             ":math:`DSM_{t,tt}^{do}` ",":attr:`dsm_up[g,t]`","V","DSM down
@@ -1425,7 +1201,6 @@
             ":math:`E_{t}^{up}` ", ":attr:`capacity_up[tt]`", "P","Capacity
             DSM up shift"
             ":math:`\mathbb{T}` "," ","P", "Time steps"
->>>>>>> 2c88de64
 
 
     """
@@ -1702,9 +1477,6 @@
                         block.C2_constraint.add((g, tt), (lhs <= rhs))
 
         self.C2_constraint = Constraint(group, m.TIMESTEPS, noruleinit=True)
-<<<<<<< HEAD
-        self.C2_constraint_build = BuildAction(rule=c2_constraint_rule)
-=======
         self.C2_constraint_build = BuildAction(rule=c2_constraint_rule)
 
     def _objective_expression(self):
@@ -1722,5 +1494,4 @@
 
         self.cost = Expression(expr=dsm_cost)
 
-        return self.cost
->>>>>>> 2c88de64
+        return self.cost