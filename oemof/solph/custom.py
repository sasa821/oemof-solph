--- conflicted
+++ resolved
@@ -424,12 +424,9 @@
 
 
 class GenericCAESBlock(SimpleBlock):
-<<<<<<< HEAD
-    """Block for nodes of class:`.GenericCAES`.
+    r"""Block for nodes of class:`.GenericCAES`.
 
     Note: This component is experimental. Use it with care.
-=======
-    r"""Block for nodes of class:`.GenericCAES`.
 
     **The following constraints are created:**
 
@@ -583,7 +580,6 @@
         ":math:`electrical\_input`", ":py:obj:`flow[list(n.electrical_input.keys())[0], n, t]`", "P", "Electr. power input into compression"
         ":math:`electrical\_output`", ":py:obj:`flow[n, list(n.electrical_output.keys())[0], t]`", "P", "Electr. power output of expansion"
         ":math:`fuel\_input`", ":py:obj:`flow[list(n.fuel_input.keys())[0], n, t]`", "P", "Heat input (external) into Expansion"
->>>>>>> 31c34f20
 
     """
 
