--- conflicted
+++ resolved
@@ -121,16 +121,6 @@
         # reduced costs
         self.rc = po.Suffix(direction=po.Suffix.IMPORT)
 
-<<<<<<< HEAD
-=======
-    def results(self):
-        """ Returns a nested dictionary of the results of this optimization
-        """
-        result = processing.results(self)
-
-        return result
->>>>>>> 80549d78
-
     def solve(self, solver='cbc', solver_io='lp', **kwargs):
         r""" Takes care of communication with solver to solve the model.
 
