--- conflicted
+++ resolved
@@ -810,10 +810,6 @@
 
     # Create Energy System
     es = solph.EnergySystem(timeindex=datetimeindex)
-<<<<<<< HEAD
-    Entity.registry = es
-=======
->>>>>>> 2ef25fe5
 
     # Create bus representing electricity grid
     b_elec = solph.buses.Bus(label='Electricity bus')
