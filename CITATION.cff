--- conflicted
+++ resolved
@@ -42,9 +42,9 @@
     family-names: Schachler
     given-names: Birgit
   -
-    given-names: "@cswh"
+    alias: "@cswh"
   -
-    given-names: "@henhuy"
+    alias: "@henhuy"
   -
     family-names: Pl
     given-names: Franzi
@@ -62,12 +62,9 @@
     family-names: Kochems
     given-names: Johannes
   -
-<<<<<<< HEAD
     familiy-names: Koehl
     given-names: Caterina
-=======
     alias: "@c-koehl"
->>>>>>> eccf95fc
   -
     alias: "@nesnoj"
   -
