--- conflicted
+++ resolved
@@ -198,20 +198,11 @@
     with pytest.raises(
         TypeError, match="Output flow must have the `NonConvex` attribute!"
     ):
-<<<<<<< HEAD
         b_el = Bus(label="bus_electricity")
         components.OffsetConverter(
             label="diesel_genset",
             outputs={b_el: Flow()},
             coefficients=(2.5, 0.5),
-=======
-        bus = Bus(label="Bus")
-        components.OffsetConverter(
-            label="gasboiler",
-            inputs={bus: Flow()},
-            outputs={bus: Flow(nonconvex=NonConvex())},
-            coefficients=(-17, 0.9),
->>>>>>> eaafd68c
         )
 
 
@@ -262,12 +253,6 @@
         ValueError,
         match="Two coefficients or coefficient series have to be given.",
     ):
-<<<<<<< HEAD
-        components.OffsetConverter(label="of2", coefficients=(1, 4, 7))
-
-
-def test_offsetconverter_too_many_input_flows():
-=======
         bus = Bus(label="Bus")
         components.OffsetConverter(
             label="of2",
@@ -278,7 +263,6 @@
 
 
 def test_offsettransformer__too_many_input_flows():
->>>>>>> eaafd68c
     """Too many Input Flows defined."""
     with pytest.raises(
         ValueError,
