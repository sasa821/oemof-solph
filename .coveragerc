--- conflicted
+++ resolved
@@ -5,14 +5,10 @@
 branch = true
 source =
     src
+    tests
 parallel = true
-<<<<<<< HEAD
 omit = *custom*
-=======
-omit = */experimental/*
-       */tests/*
->>>>>>> e12a96e5
-
+       */experimental/*
 [report]
 show_missing = true
 precision = 2
